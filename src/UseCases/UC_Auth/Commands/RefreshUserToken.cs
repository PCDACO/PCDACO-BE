<<<<<<< HEAD
using Ardalis.Result;
using Domain.Entities;
using FluentValidation;
using MediatR;
using Microsoft.EntityFrameworkCore;
using UseCases.Abstractions;
using UseCases.Utils;

namespace UseCases.UC_Auth.Commands;

public static class RefreshUserToken
{
    public record Command(string RefreshToken) : IRequest<Result<TokenResponse>>;

    public record TokenResponse(string AccessToken, string RefreshToken);

    public class Handler(IAppDBContext context, TokenService tokenService)
        : IRequestHandler<Command, Result<TokenResponse>>
    {
        public async Task<Result<TokenResponse>> Handle(
            Command request,
            CancellationToken cancellationToken
        )
        {
            var refreshToken = await context
                .RefreshTokens.Include(rt => rt.User)
                .FirstOrDefaultAsync(rt => rt.Token == request.RefreshToken, cancellationToken);

            if (refreshToken == null)
            {
                return Result.Unauthorized("Token làm mới không hợp lệ");
            }

            if (refreshToken.RevokedAt != null)
            {
                return Result.Unauthorized("Token đã bị thu hồi");
            }

            if (refreshToken.ExpiryDate < DateTimeOffset.UtcNow)
            {
                return Result.Unauthorized("Token làm mới đã hết hạn");
            }

            var user = refreshToken.User;
            var newAccessToken = tokenService.GenerateAccessToken(user);
            var newRefreshToken = tokenService.GenerateRefreshToken();

            // Revoke the old refresh token
            refreshToken.RevokedAt = DateTimeOffset.UtcNow;

            // Create new refresh token
            var newRefreshTokenEntity = new RefreshToken
            {
                Token = newRefreshToken,
                UserId = user.Id,
                ExpiryDate = DateTimeOffset.UtcNow.AddMinutes(60),
            };

            await context.RefreshTokens.AddAsync(newRefreshTokenEntity, cancellationToken);
            await context.SaveChangesAsync(cancellationToken);

            return Result.Success(
                new TokenResponse(newAccessToken, newRefreshToken),
                "Làm mới token thành công"
            );
        }
    }

    public class Validator : AbstractValidator<Command>
    {
        public Validator()
        {
            RuleFor(x => x.RefreshToken)
                .NotEmpty()
                .WithMessage("Token làm mới không được để trống");
        }
    }
}
=======
using Ardalis.Result;
using Domain.Entities;
using FluentValidation;
using MediatR;
using Microsoft.EntityFrameworkCore;
using UseCases.Abstractions;
using UseCases.Utils;

namespace UseCases.UC_Auth.Commands;

public static class RefreshUserToken
{
    public record Command(string RefreshToken) : IRequest<Result<TokenResponse>>;

    public record TokenResponse(string AccessToken, string RefreshToken);

    public class Handler(IAppDBContext context, TokenService tokenService)
        : IRequestHandler<Command, Result<TokenResponse>>
    {
        public async Task<Result<TokenResponse>> Handle(
            Command request,
            CancellationToken cancellationToken
        )
        {
            var refreshToken = await context
                .RefreshTokens.Include(rt => rt.User)
                .FirstOrDefaultAsync(rt => rt.Token == request.RefreshToken, cancellationToken);

            if (refreshToken == null)
            {
                return Result.Error("Token làm mới không hợp lệ");
            }

            if (refreshToken.RevokedAt != null)
            {
                return Result.Error("Token đã bị thu hồi");
            }

            var user = refreshToken.User;
            var newAccessToken = tokenService.GenerateAccessToken(user);
            var newRefreshToken = tokenService.GenerateRefreshToken();

            // Revoke the old refresh token
            refreshToken.RevokedAt = DateTimeOffset.UtcNow;

            // Create new refresh token
            var newRefreshTokenEntity = new RefreshToken
            {
                Token = newRefreshToken,
                UserId = user.Id,
                ExpiryDate = DateTimeOffset.UtcNow.AddMinutes(60),
            };

            await context.RefreshTokens.AddAsync(newRefreshTokenEntity, cancellationToken);
            await context.SaveChangesAsync(cancellationToken);

            return Result.Success(
                new TokenResponse(newAccessToken, newRefreshToken),
                "Làm mới token thành công"
            );
        }
    }

    public class Validator : AbstractValidator<Command>
    {
        public Validator()
        {
            RuleFor(x => x.RefreshToken)
                .NotEmpty()
                .WithMessage("Token làm mới không được để trống");
        }
    }
}
>>>>>>> c5cbb4c2
<|MERGE_RESOLUTION|>--- conflicted
+++ resolved
@@ -1,83 +1,3 @@
-<<<<<<< HEAD
-using Ardalis.Result;
-using Domain.Entities;
-using FluentValidation;
-using MediatR;
-using Microsoft.EntityFrameworkCore;
-using UseCases.Abstractions;
-using UseCases.Utils;
-
-namespace UseCases.UC_Auth.Commands;
-
-public static class RefreshUserToken
-{
-    public record Command(string RefreshToken) : IRequest<Result<TokenResponse>>;
-
-    public record TokenResponse(string AccessToken, string RefreshToken);
-
-    public class Handler(IAppDBContext context, TokenService tokenService)
-        : IRequestHandler<Command, Result<TokenResponse>>
-    {
-        public async Task<Result<TokenResponse>> Handle(
-            Command request,
-            CancellationToken cancellationToken
-        )
-        {
-            var refreshToken = await context
-                .RefreshTokens.Include(rt => rt.User)
-                .FirstOrDefaultAsync(rt => rt.Token == request.RefreshToken, cancellationToken);
-
-            if (refreshToken == null)
-            {
-                return Result.Unauthorized("Token làm mới không hợp lệ");
-            }
-
-            if (refreshToken.RevokedAt != null)
-            {
-                return Result.Unauthorized("Token đã bị thu hồi");
-            }
-
-            if (refreshToken.ExpiryDate < DateTimeOffset.UtcNow)
-            {
-                return Result.Unauthorized("Token làm mới đã hết hạn");
-            }
-
-            var user = refreshToken.User;
-            var newAccessToken = tokenService.GenerateAccessToken(user);
-            var newRefreshToken = tokenService.GenerateRefreshToken();
-
-            // Revoke the old refresh token
-            refreshToken.RevokedAt = DateTimeOffset.UtcNow;
-
-            // Create new refresh token
-            var newRefreshTokenEntity = new RefreshToken
-            {
-                Token = newRefreshToken,
-                UserId = user.Id,
-                ExpiryDate = DateTimeOffset.UtcNow.AddMinutes(60),
-            };
-
-            await context.RefreshTokens.AddAsync(newRefreshTokenEntity, cancellationToken);
-            await context.SaveChangesAsync(cancellationToken);
-
-            return Result.Success(
-                new TokenResponse(newAccessToken, newRefreshToken),
-                "Làm mới token thành công"
-            );
-        }
-    }
-
-    public class Validator : AbstractValidator<Command>
-    {
-        public Validator()
-        {
-            RuleFor(x => x.RefreshToken)
-                .NotEmpty()
-                .WithMessage("Token làm mới không được để trống");
-        }
-    }
-}
-=======
 using Ardalis.Result;
 using Domain.Entities;
 using FluentValidation;
@@ -150,5 +70,4 @@
                 .WithMessage("Token làm mới không được để trống");
         }
     }
-}
->>>>>>> c5cbb4c2
+}