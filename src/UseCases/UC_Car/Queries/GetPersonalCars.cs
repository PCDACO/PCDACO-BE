using Ardalis.Result;
using Domain.Constants;
using Domain.Entities;
using Domain.Enums;
using Domain.Shared;
using MediatR;
using Microsoft.EntityFrameworkCore;
using UseCases.Abstractions;
using UseCases.DTOs;

namespace UseCases.UC_Car.Queries;

public class GetPersonalCars
{
    public record Query(
        Guid? Model,
        Guid[]? Amenities,
        Guid? FuelTypes,
        Guid? TransmissionTypes,
        Guid? LastCarId,
        int Limit,
       CarStatusEnum? Status
    ) : IRequest<Result<OffsetPaginatedResponse<Response>>>;

    public record Response(
        Guid Id,
        Guid ModelId,
        string ModelName,
        Guid OwnerId,
        string OwnerName,
        string LicensePlate,
        string Color,
        int Seat,
        string Description,
<<<<<<< HEAD
        Guid TransmissionTypeId,
=======
        Guid TransmissionId,
>>>>>>> 76764196
        string TransmissionType,
        Guid FuelTypeId,
        string FuelType,
        decimal FuelConsumption,
        bool RequiresCollateral,
        decimal Price,
        string Terms,
        string Status,
        int TotalRented,
        decimal AverageRating,
        LocationDetail? Location,
        ManufacturerDetail Manufacturer,
        ImageDetail[] Images,
        AmenityDetail[] Amenities,
        ContractDetail? Contract
    )
    {
        public static async Task<Response> FromEntity(
            Car car,
            string masterKey,
            IAesEncryptionService aesEncryptionService,
            IKeyManagementService keyManagementService,
            bool includeContract = false
        )
        {
            string decryptedKey = keyManagementService.DecryptKey(
                car.EncryptionKey.EncryptedKey,
                masterKey
            );
            string decryptedLicensePlate = await aesEncryptionService.Decrypt(
                car.EncryptedLicensePlate,
                decryptedKey,
                car.EncryptionKey.IV
            );

            ContractDetail? contractDetail = null;
            if (includeContract && car.Contract != null)
            {
                contractDetail = new ContractDetail(
                    car.Contract.Id,
                    car.Contract.Terms,
                    car.Contract.Status.ToString(),
                    car.Contract.OwnerSignatureDate,
                    car.Contract.TechnicianSignatureDate,
                    car.Contract.InspectionResults,
                    car.Contract.GPSDeviceId
                );
            }

            return new(
                Id: car.Id,
                ModelId: car.Model.Id,
                ModelName: car.Model.Name,
                OwnerId: car.Owner.Id,
                OwnerName: car.Owner.Name,
                LicensePlate: decryptedLicensePlate,
                Color: car.Color,
                Seat: car.Seat,
                Description: car.Description,
<<<<<<< HEAD
                TransmissionTypeId: car.TransmissionType.Id,
=======
                TransmissionId: car.TransmissionType.Id,
>>>>>>> 76764196
                TransmissionType: car.TransmissionType.Name ?? string.Empty,
                FuelTypeId: car.FuelType.Id,
                FuelType: car.FuelType.Name ?? string.Empty,
                FuelConsumption: car.FuelConsumption,
                RequiresCollateral: car.RequiresCollateral,
                Price: car.Price,
                Terms: car.Terms,
                Status: car.Status.ToString(),
                TotalRented: car.CarStatistic.TotalBooking,
                AverageRating: car.CarStatistic.AverageRating,
                Location: car.GPS == null ? null : new LocationDetail(car.GPS.Location.X, car.GPS.Location.Y),
                Manufacturer: new ManufacturerDetail(car.Model.Manufacturer.Id, car.Model.Manufacturer.Name),
                Images: [.. car.ImageCars?.Select(i => new ImageDetail(
                    i.Id,
                    i.Url,
                    i.Type.Name,
                    i.Name
                )) ?? []],
                Amenities: [
                    .. car.CarAmenities.Select(a => new AmenityDetail(
                        a.Amenity.Id,
                        a.Amenity.Name,
                        a.Amenity.Description,
                        a.Amenity.IconUrl
                    )),
                ],
                Contract: contractDetail
            );
        }
    };

    public record PriceDetail(
        decimal PerHour,
        decimal PerDay
    );

    public record LocationDetail(
        double Longtitude,
        double Latitude
    );

    public record ManufacturerDetail(
        Guid Id,
        string Name
    );

    public record ImageDetail(
        Guid Id,
        string Url,
        string Type,
        string Name
    );

    public record AmenityDetail(Guid Id, string Name, string Description, string Icon);

    public record ContractDetail(
        Guid Id,
        string Terms,
        string Status,
        DateTimeOffset? OwnerSignatureDate,
        DateTimeOffset? TechnicianSignatureDate,
        string? InspectionResults,
        Guid? GPSDeviceId
    );

    public class Handler(
        IAppDBContext context,
        IAesEncryptionService aesEncryptionService,
        IKeyManagementService keyManagementService,
        EncryptionSettings encryptionSettings,
        CurrentUser currentUser
    ) : IRequestHandler<Query, Result<OffsetPaginatedResponse<Response>>>
    {
        public async Task<Result<OffsetPaginatedResponse<Response>>> Handle(
            Query request,
            CancellationToken cancellationToken
        )
        {
            // Check if user has permission to view contracts
            bool canViewContract =
                currentUser.User!.IsAdmin()
                || currentUser.User.IsConsultant()
                || currentUser.User.IsTechnician()
                || currentUser.User.IsOwner();

            IQueryable<Car> gettingCarQuery = context
                .Cars
                .AsNoTracking()
                .Include(c => c.Owner).ThenInclude(o => o.Feedbacks)
                .Include(c => c.Model).ThenInclude(o => o.Manufacturer)
                .Include(c => c.EncryptionKey)
                .Include(c => c.ImageCars).ThenInclude(ic => ic.Type)
                .Include(c => c.CarStatistic)
                .Include(c => c.TransmissionType)
                .Include(c => c.FuelType)
                .Include(c => c.GPS)
                .Include(c => c.CarAmenities).ThenInclude(ca => ca.Amenity)
                .Include(c => c.Contract)
                .Where(c => !c.IsDeleted)
                .Where(c => request.Status != null ? c.Status == request.Status : true)
                .Where(c => c.OwnerId == currentUser.User!.Id)
                .Where(c => request.Model == null || c.ModelId == request.Model)
                .Where(c =>
                    request.Amenities == null || request.Amenities.Length == 0
                    || request.Amenities.All(a =>
                        c.CarAmenities.Select(ca => ca.AmenityId).Contains(a)
                    )
                )
                .Where(c => request.FuelTypes == null || c.FuelTypeId == request.FuelTypes)
                .Where(c =>
                    request.TransmissionTypes == null
                    || c.TransmissionTypeId == request.TransmissionTypes
                );
            gettingCarQuery = gettingCarQuery
                .Where(c => request.LastCarId == null || request.LastCarId > c.Id)
                .OrderByDescending(c => c.Owner.Feedbacks.Average(f => f.Point))
                .ThenByDescending(c => c.Id);
            int count = await gettingCarQuery.CountAsync(cancellationToken);
            List<Car> carResult = await gettingCarQuery.ToListAsync(cancellationToken);
            return Result.Success(
                OffsetPaginatedResponse<Response>.Map(
                    (
                        await Task.WhenAll(
                            carResult.Select(async c =>
                                await Response.FromEntity(
                                    c,
                                    encryptionSettings.Key,
                                    aesEncryptionService,
                                    keyManagementService,
                                    includeContract: canViewContract
                                )
                            )
                        )
                    ).AsEnumerable(),
                    count,
                    0,
                    0
                ),
                ResponseMessages.Fetched
            );
        }
    }
}<|MERGE_RESOLUTION|>--- conflicted
+++ resolved
@@ -1,246 +1,238 @@
-using Ardalis.Result;
-using Domain.Constants;
-using Domain.Entities;
-using Domain.Enums;
-using Domain.Shared;
-using MediatR;
-using Microsoft.EntityFrameworkCore;
-using UseCases.Abstractions;
-using UseCases.DTOs;
-
-namespace UseCases.UC_Car.Queries;
-
-public class GetPersonalCars
-{
-    public record Query(
-        Guid? Model,
-        Guid[]? Amenities,
-        Guid? FuelTypes,
-        Guid? TransmissionTypes,
-        Guid? LastCarId,
-        int Limit,
-       CarStatusEnum? Status
-    ) : IRequest<Result<OffsetPaginatedResponse<Response>>>;
-
-    public record Response(
-        Guid Id,
-        Guid ModelId,
-        string ModelName,
-        Guid OwnerId,
-        string OwnerName,
-        string LicensePlate,
-        string Color,
-        int Seat,
-        string Description,
-<<<<<<< HEAD
-        Guid TransmissionTypeId,
-=======
-        Guid TransmissionId,
->>>>>>> 76764196
-        string TransmissionType,
-        Guid FuelTypeId,
-        string FuelType,
-        decimal FuelConsumption,
-        bool RequiresCollateral,
-        decimal Price,
-        string Terms,
-        string Status,
-        int TotalRented,
-        decimal AverageRating,
-        LocationDetail? Location,
-        ManufacturerDetail Manufacturer,
-        ImageDetail[] Images,
-        AmenityDetail[] Amenities,
-        ContractDetail? Contract
-    )
-    {
-        public static async Task<Response> FromEntity(
-            Car car,
-            string masterKey,
-            IAesEncryptionService aesEncryptionService,
-            IKeyManagementService keyManagementService,
-            bool includeContract = false
-        )
-        {
-            string decryptedKey = keyManagementService.DecryptKey(
-                car.EncryptionKey.EncryptedKey,
-                masterKey
-            );
-            string decryptedLicensePlate = await aesEncryptionService.Decrypt(
-                car.EncryptedLicensePlate,
-                decryptedKey,
-                car.EncryptionKey.IV
-            );
-
-            ContractDetail? contractDetail = null;
-            if (includeContract && car.Contract != null)
-            {
-                contractDetail = new ContractDetail(
-                    car.Contract.Id,
-                    car.Contract.Terms,
-                    car.Contract.Status.ToString(),
-                    car.Contract.OwnerSignatureDate,
-                    car.Contract.TechnicianSignatureDate,
-                    car.Contract.InspectionResults,
-                    car.Contract.GPSDeviceId
-                );
-            }
-
-            return new(
-                Id: car.Id,
-                ModelId: car.Model.Id,
-                ModelName: car.Model.Name,
-                OwnerId: car.Owner.Id,
-                OwnerName: car.Owner.Name,
-                LicensePlate: decryptedLicensePlate,
-                Color: car.Color,
-                Seat: car.Seat,
-                Description: car.Description,
-<<<<<<< HEAD
-                TransmissionTypeId: car.TransmissionType.Id,
-=======
-                TransmissionId: car.TransmissionType.Id,
->>>>>>> 76764196
-                TransmissionType: car.TransmissionType.Name ?? string.Empty,
-                FuelTypeId: car.FuelType.Id,
-                FuelType: car.FuelType.Name ?? string.Empty,
-                FuelConsumption: car.FuelConsumption,
-                RequiresCollateral: car.RequiresCollateral,
-                Price: car.Price,
-                Terms: car.Terms,
-                Status: car.Status.ToString(),
-                TotalRented: car.CarStatistic.TotalBooking,
-                AverageRating: car.CarStatistic.AverageRating,
-                Location: car.GPS == null ? null : new LocationDetail(car.GPS.Location.X, car.GPS.Location.Y),
-                Manufacturer: new ManufacturerDetail(car.Model.Manufacturer.Id, car.Model.Manufacturer.Name),
-                Images: [.. car.ImageCars?.Select(i => new ImageDetail(
-                    i.Id,
-                    i.Url,
-                    i.Type.Name,
-                    i.Name
-                )) ?? []],
-                Amenities: [
-                    .. car.CarAmenities.Select(a => new AmenityDetail(
-                        a.Amenity.Id,
-                        a.Amenity.Name,
-                        a.Amenity.Description,
-                        a.Amenity.IconUrl
-                    )),
-                ],
-                Contract: contractDetail
-            );
-        }
-    };
-
-    public record PriceDetail(
-        decimal PerHour,
-        decimal PerDay
-    );
-
-    public record LocationDetail(
-        double Longtitude,
-        double Latitude
-    );
-
-    public record ManufacturerDetail(
-        Guid Id,
-        string Name
-    );
-
-    public record ImageDetail(
-        Guid Id,
-        string Url,
-        string Type,
-        string Name
-    );
-
-    public record AmenityDetail(Guid Id, string Name, string Description, string Icon);
-
-    public record ContractDetail(
-        Guid Id,
-        string Terms,
-        string Status,
-        DateTimeOffset? OwnerSignatureDate,
-        DateTimeOffset? TechnicianSignatureDate,
-        string? InspectionResults,
-        Guid? GPSDeviceId
-    );
-
-    public class Handler(
-        IAppDBContext context,
-        IAesEncryptionService aesEncryptionService,
-        IKeyManagementService keyManagementService,
-        EncryptionSettings encryptionSettings,
-        CurrentUser currentUser
-    ) : IRequestHandler<Query, Result<OffsetPaginatedResponse<Response>>>
-    {
-        public async Task<Result<OffsetPaginatedResponse<Response>>> Handle(
-            Query request,
-            CancellationToken cancellationToken
-        )
-        {
-            // Check if user has permission to view contracts
-            bool canViewContract =
-                currentUser.User!.IsAdmin()
-                || currentUser.User.IsConsultant()
-                || currentUser.User.IsTechnician()
-                || currentUser.User.IsOwner();
-
-            IQueryable<Car> gettingCarQuery = context
-                .Cars
-                .AsNoTracking()
-                .Include(c => c.Owner).ThenInclude(o => o.Feedbacks)
-                .Include(c => c.Model).ThenInclude(o => o.Manufacturer)
-                .Include(c => c.EncryptionKey)
-                .Include(c => c.ImageCars).ThenInclude(ic => ic.Type)
-                .Include(c => c.CarStatistic)
-                .Include(c => c.TransmissionType)
-                .Include(c => c.FuelType)
-                .Include(c => c.GPS)
-                .Include(c => c.CarAmenities).ThenInclude(ca => ca.Amenity)
-                .Include(c => c.Contract)
-                .Where(c => !c.IsDeleted)
-                .Where(c => request.Status != null ? c.Status == request.Status : true)
-                .Where(c => c.OwnerId == currentUser.User!.Id)
-                .Where(c => request.Model == null || c.ModelId == request.Model)
-                .Where(c =>
-                    request.Amenities == null || request.Amenities.Length == 0
-                    || request.Amenities.All(a =>
-                        c.CarAmenities.Select(ca => ca.AmenityId).Contains(a)
-                    )
-                )
-                .Where(c => request.FuelTypes == null || c.FuelTypeId == request.FuelTypes)
-                .Where(c =>
-                    request.TransmissionTypes == null
-                    || c.TransmissionTypeId == request.TransmissionTypes
-                );
-            gettingCarQuery = gettingCarQuery
-                .Where(c => request.LastCarId == null || request.LastCarId > c.Id)
-                .OrderByDescending(c => c.Owner.Feedbacks.Average(f => f.Point))
-                .ThenByDescending(c => c.Id);
-            int count = await gettingCarQuery.CountAsync(cancellationToken);
-            List<Car> carResult = await gettingCarQuery.ToListAsync(cancellationToken);
-            return Result.Success(
-                OffsetPaginatedResponse<Response>.Map(
-                    (
-                        await Task.WhenAll(
-                            carResult.Select(async c =>
-                                await Response.FromEntity(
-                                    c,
-                                    encryptionSettings.Key,
-                                    aesEncryptionService,
-                                    keyManagementService,
-                                    includeContract: canViewContract
-                                )
-                            )
-                        )
-                    ).AsEnumerable(),
-                    count,
-                    0,
-                    0
-                ),
-                ResponseMessages.Fetched
-            );
-        }
-    }
+using Ardalis.Result;
+using Domain.Constants;
+using Domain.Entities;
+using Domain.Enums;
+using Domain.Shared;
+using MediatR;
+using Microsoft.EntityFrameworkCore;
+using UseCases.Abstractions;
+using UseCases.DTOs;
+
+namespace UseCases.UC_Car.Queries;
+
+public class GetPersonalCars
+{
+    public record Query(
+        Guid? Model,
+        Guid[]? Amenities,
+        Guid? FuelTypes,
+        Guid? TransmissionTypes,
+        Guid? LastCarId,
+        int Limit,
+       CarStatusEnum? Status
+    ) : IRequest<Result<OffsetPaginatedResponse<Response>>>;
+
+    public record Response(
+        Guid Id,
+        Guid ModelId,
+        string ModelName,
+        Guid OwnerId,
+        string OwnerName,
+        string LicensePlate,
+        string Color,
+        int Seat,
+        string Description,
+        Guid TransmissionTypeId,
+        string TransmissionType,
+        Guid FuelTypeId,
+        string FuelType,
+        decimal FuelConsumption,
+        bool RequiresCollateral,
+        decimal Price,
+        string Terms,
+        string Status,
+        int TotalRented,
+        decimal AverageRating,
+        LocationDetail? Location,
+        ManufacturerDetail Manufacturer,
+        ImageDetail[] Images,
+        AmenityDetail[] Amenities,
+        ContractDetail? Contract
+    )
+    {
+        public static async Task<Response> FromEntity(
+            Car car,
+            string masterKey,
+            IAesEncryptionService aesEncryptionService,
+            IKeyManagementService keyManagementService,
+            bool includeContract = false
+        )
+        {
+            string decryptedKey = keyManagementService.DecryptKey(
+                car.EncryptionKey.EncryptedKey,
+                masterKey
+            );
+            string decryptedLicensePlate = await aesEncryptionService.Decrypt(
+                car.EncryptedLicensePlate,
+                decryptedKey,
+                car.EncryptionKey.IV
+            );
+
+            ContractDetail? contractDetail = null;
+            if (includeContract && car.Contract != null)
+            {
+                contractDetail = new ContractDetail(
+                    car.Contract.Id,
+                    car.Contract.Terms,
+                    car.Contract.Status.ToString(),
+                    car.Contract.OwnerSignatureDate,
+                    car.Contract.TechnicianSignatureDate,
+                    car.Contract.InspectionResults,
+                    car.Contract.GPSDeviceId
+                );
+            }
+
+            return new(
+                Id: car.Id,
+                ModelId: car.Model.Id,
+                ModelName: car.Model.Name,
+                OwnerId: car.Owner.Id,
+                OwnerName: car.Owner.Name,
+                LicensePlate: decryptedLicensePlate,
+                Color: car.Color,
+                Seat: car.Seat,
+                Description: car.Description,
+                TransmissionTypeId: car.TransmissionType.Id,
+                TransmissionType: car.TransmissionType.Name ?? string.Empty,
+                FuelTypeId: car.FuelType.Id,
+                FuelType: car.FuelType.Name ?? string.Empty,
+                FuelConsumption: car.FuelConsumption,
+                RequiresCollateral: car.RequiresCollateral,
+                Price: car.Price,
+                Terms: car.Terms,
+                Status: car.Status.ToString(),
+                TotalRented: car.CarStatistic.TotalBooking,
+                AverageRating: car.CarStatistic.AverageRating,
+                Location: car.GPS == null ? null : new LocationDetail(car.GPS.Location.X, car.GPS.Location.Y),
+                Manufacturer: new ManufacturerDetail(car.Model.Manufacturer.Id, car.Model.Manufacturer.Name),
+                Images: [.. car.ImageCars?.Select(i => new ImageDetail(
+                    i.Id,
+                    i.Url,
+                    i.Type.Name,
+                    i.Name
+                )) ?? []],
+                Amenities: [
+                    .. car.CarAmenities.Select(a => new AmenityDetail(
+                        a.Amenity.Id,
+                        a.Amenity.Name,
+                        a.Amenity.Description,
+                        a.Amenity.IconUrl
+                    )),
+                ],
+                Contract: contractDetail
+            );
+        }
+    };
+
+    public record PriceDetail(
+        decimal PerHour,
+        decimal PerDay
+    );
+
+    public record LocationDetail(
+        double Longtitude,
+        double Latitude
+    );
+
+    public record ManufacturerDetail(
+        Guid Id,
+        string Name
+    );
+
+    public record ImageDetail(
+        Guid Id,
+        string Url,
+        string Type,
+        string Name
+    );
+
+    public record AmenityDetail(Guid Id, string Name, string Description, string Icon);
+
+    public record ContractDetail(
+        Guid Id,
+        string Terms,
+        string Status,
+        DateTimeOffset? OwnerSignatureDate,
+        DateTimeOffset? TechnicianSignatureDate,
+        string? InspectionResults,
+        Guid? GPSDeviceId
+    );
+
+    public class Handler(
+        IAppDBContext context,
+        IAesEncryptionService aesEncryptionService,
+        IKeyManagementService keyManagementService,
+        EncryptionSettings encryptionSettings,
+        CurrentUser currentUser
+    ) : IRequestHandler<Query, Result<OffsetPaginatedResponse<Response>>>
+    {
+        public async Task<Result<OffsetPaginatedResponse<Response>>> Handle(
+            Query request,
+            CancellationToken cancellationToken
+        )
+        {
+            // Check if user has permission to view contracts
+            bool canViewContract =
+                currentUser.User!.IsAdmin()
+                || currentUser.User.IsConsultant()
+                || currentUser.User.IsTechnician()
+                || currentUser.User.IsOwner();
+
+            IQueryable<Car> gettingCarQuery = context
+                .Cars
+                .AsNoTracking()
+                .Include(c => c.Owner).ThenInclude(o => o.Feedbacks)
+                .Include(c => c.Model).ThenInclude(o => o.Manufacturer)
+                .Include(c => c.EncryptionKey)
+                .Include(c => c.ImageCars).ThenInclude(ic => ic.Type)
+                .Include(c => c.CarStatistic)
+                .Include(c => c.TransmissionType)
+                .Include(c => c.FuelType)
+                .Include(c => c.GPS)
+                .Include(c => c.CarAmenities).ThenInclude(ca => ca.Amenity)
+                .Include(c => c.Contract)
+                .Where(c => !c.IsDeleted)
+                .Where(c => request.Status != null ? c.Status == request.Status : true)
+                .Where(c => c.OwnerId == currentUser.User!.Id)
+                .Where(c => request.Model == null || c.ModelId == request.Model)
+                .Where(c =>
+                    request.Amenities == null || request.Amenities.Length == 0
+                    || request.Amenities.All(a =>
+                        c.CarAmenities.Select(ca => ca.AmenityId).Contains(a)
+                    )
+                )
+                .Where(c => request.FuelTypes == null || c.FuelTypeId == request.FuelTypes)
+                .Where(c =>
+                    request.TransmissionTypes == null
+                    || c.TransmissionTypeId == request.TransmissionTypes
+                );
+            gettingCarQuery = gettingCarQuery
+                .Where(c => request.LastCarId == null || request.LastCarId > c.Id)
+                .OrderByDescending(c => c.Owner.Feedbacks.Average(f => f.Point))
+                .ThenByDescending(c => c.Id);
+            int count = await gettingCarQuery.CountAsync(cancellationToken);
+            List<Car> carResult = await gettingCarQuery.ToListAsync(cancellationToken);
+            return Result.Success(
+                OffsetPaginatedResponse<Response>.Map(
+                    (
+                        await Task.WhenAll(
+                            carResult.Select(async c =>
+                                await Response.FromEntity(
+                                    c,
+                                    encryptionSettings.Key,
+                                    aesEncryptionService,
+                                    keyManagementService,
+                                    includeContract: canViewContract
+                                )
+                            )
+                        )
+                    ).AsEnumerable(),
+                    count,
+                    0,
+                    0
+                ),
+                ResponseMessages.Fetched
+            );
+        }
+    }
 }