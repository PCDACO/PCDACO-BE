using Ardalis.Result;
using Domain.Constants;
using Domain.Entities;
using Domain.Enums;
using Domain.Shared;
using MediatR;
using Microsoft.EntityFrameworkCore;
using UseCases.Abstractions;
using UseCases.DTOs;

namespace UseCases.UC_Car.Queries;

public class GetCarsForStaffs
{
    public record Query(int PageNumber, int PageSize, string Keyword, CarStatusEnum? Status, bool? OnlyHasInprogressInspectionSchedule = false, bool? OnlyNoGps = false)
        : IRequest<Result<OffsetPaginatedResponse<Response>>>;

    public record Response(
        Guid Id,
        Guid ModelId,
        string ModelName,
        Guid OwnerId,
        string OwnerName,
        string OwnerPhoneNumber,
        string LicensePlate,
        string Color,
        int Seat,
        string Status,
        string Description,
        string TransmissionType,
        string FuelType,
        decimal FuelConsumption,
        bool RequiresCollateral,
        decimal Price,
        LocationDetail? Location,
        ManufacturerDetail Manufacturer,
        ImageDetail[] Images,
        AmenityDetail[] Amenities
    )
    {
        public static async Task<Response> FromEntity(
            Car car,
            string masterKey,
            IAesEncryptionService aesEncryptionService,
            IKeyManagementService keyManagementService
        )
        {
            string ownerDecryptedKey = keyManagementService.DecryptKey(
                car.Owner.EncryptionKey.EncryptedKey,
                masterKey
            );
            string decryptedPhoneNumber = await aesEncryptionService.Decrypt(
                car.Owner.Phone,
                ownerDecryptedKey,
                car.Owner.EncryptionKey.IV
            );

            return new(
                car.Id,
                car.Model.Id,
                car.Model.Name,
                car.Owner.Id,
                car.Owner.Name,
                decryptedPhoneNumber,
                car.LicensePlate,
                car.Color,
                car.Seat,
                car.Status.ToString(),
                car.Description,
                car.TransmissionType.Name ?? string.Empty,
                car.FuelType.Name ?? string.Empty,
                car.FuelConsumption,
                car.RequiresCollateral,
                car.Price,
                car.GPS == null ? null : new LocationDetail(car.GPS.Location.X, car.GPS.Location.Y),
                new ManufacturerDetail(car.Model.Manufacturer.Id, car.Model.Manufacturer.Name),
                [.. car.ImageCars.Select(i => new ImageDetail(i.Id, i.Url, i.Name))],
                [
                    .. car.CarAmenities.Select(a => new AmenityDetail(
                        a.Id,
                        a.Amenity.Name,
                        a.Amenity.Description
                    )),
                ]
            );
        }
    };

    public record LocationDetail(double Longtitude, double Latitude);

    public record ManufacturerDetail(Guid Id, string Name);

    public record ImageDetail(Guid Id, string Url, string Name);

    public record AmenityDetail(Guid Id, string Name, string Description);

    public class Handler(
        IAppDBContext context,
        IAesEncryptionService aesEncryptionService,
        IKeyManagementService keyManagementService,
        EncryptionSettings encryptionSettings
    ) : IRequestHandler<Query, Result<OffsetPaginatedResponse<Response>>>
    {
        public async Task<Result<OffsetPaginatedResponse<Response>>> Handle(
            Query request,
            CancellationToken cancellationToken
        )
        {
            IQueryable<Car> gettingQuery = context
                .Cars.AsNoTracking()
                .IgnoreQueryFilters()
                .Include(c => c.Owner)
                .ThenInclude(o => o.Feedbacks)
                .Include(c => c.Owner)
                .ThenInclude(o => o.EncryptionKey)
                .Include(c => c.Model)
                .ThenInclude(o => o.Manufacturer)
                .Include(c => c.ImageCars)
                .ThenInclude(ic => ic.Type)
                .Include(c => c.CarStatistic)
                .Include(c => c.TransmissionType)
                .Include(c => c.FuelType)
                .Include(c => c.GPS)
<<<<<<< HEAD
                .Include(c => c.CarAmenities)
                .ThenInclude(ca => ca.Amenity)
=======
                .Include(c => c.CarAmenities).ThenInclude(ca => ca.Amenity)
                .Include(c => c.InspectionSchedules)
>>>>>>> 6eacb3c0
                .Where(c => !c.IsDeleted)
                .Where(c => request.Status == null ? true : request.Status == c.Status);

            // Filter by inspection schedule if the OnlyHasInspectionSchedule parameter is provided
            if (request.OnlyHasInprogressInspectionSchedule == true)
            {
                gettingQuery = gettingQuery.Where(c => c.InspectionSchedules.Any(s => s.Status == InspectionScheduleStatusEnum.InProgress));
            }

            // Filter by GPS availability if the OnlyNoGps parameter is provided
            if (request.OnlyNoGps == true)
            {
                gettingQuery = gettingQuery.Where(c => c.GPS == null);
            }
            
            gettingQuery = gettingQuery.OrderByDescending(c => c.Id);
            
            if (!string.IsNullOrWhiteSpace(request.Keyword))
            {
                gettingQuery = gettingQuery.Where(c =>
                    EF.Functions.ILike(c.Model.Name, $"%{request.Keyword}%")
                );
            }
            int count = await gettingQuery.CountAsync(cancellationToken);
            List<Car> cars = await gettingQuery
                .Skip(request.PageSize * (request.PageNumber - 1))
                .Take(request.PageSize)
                .ToListAsync(cancellationToken);
            bool hasNext = gettingQuery.Skip(request.PageSize * request.PageNumber).Any();
            return Result.Success(
                OffsetPaginatedResponse<Response>.Map(
                    (
                        await Task.WhenAll(
                            cars.Select(async c =>
                                await Response.FromEntity(
                                    c,
                                    encryptionSettings.Key,
                                    aesEncryptionService,
                                    keyManagementService
                                )
                            )
                        )
                    ).AsEnumerable(),
                    count,
                    request.PageNumber,
                    request.PageSize,
                    hasNext
                ),
                ResponseMessages.Fetched
            );
        }
    }
}
<|MERGE_RESOLUTION|>--- conflicted
+++ resolved
@@ -1,183 +1,178 @@
-using Ardalis.Result;
-using Domain.Constants;
-using Domain.Entities;
-using Domain.Enums;
-using Domain.Shared;
-using MediatR;
-using Microsoft.EntityFrameworkCore;
-using UseCases.Abstractions;
-using UseCases.DTOs;
-
-namespace UseCases.UC_Car.Queries;
-
-public class GetCarsForStaffs
-{
-    public record Query(int PageNumber, int PageSize, string Keyword, CarStatusEnum? Status, bool? OnlyHasInprogressInspectionSchedule = false, bool? OnlyNoGps = false)
-        : IRequest<Result<OffsetPaginatedResponse<Response>>>;
-
-    public record Response(
-        Guid Id,
-        Guid ModelId,
-        string ModelName,
-        Guid OwnerId,
-        string OwnerName,
-        string OwnerPhoneNumber,
-        string LicensePlate,
-        string Color,
-        int Seat,
-        string Status,
-        string Description,
-        string TransmissionType,
-        string FuelType,
-        decimal FuelConsumption,
-        bool RequiresCollateral,
-        decimal Price,
-        LocationDetail? Location,
-        ManufacturerDetail Manufacturer,
-        ImageDetail[] Images,
-        AmenityDetail[] Amenities
-    )
-    {
-        public static async Task<Response> FromEntity(
-            Car car,
-            string masterKey,
-            IAesEncryptionService aesEncryptionService,
-            IKeyManagementService keyManagementService
-        )
-        {
-            string ownerDecryptedKey = keyManagementService.DecryptKey(
-                car.Owner.EncryptionKey.EncryptedKey,
-                masterKey
-            );
-            string decryptedPhoneNumber = await aesEncryptionService.Decrypt(
-                car.Owner.Phone,
-                ownerDecryptedKey,
-                car.Owner.EncryptionKey.IV
-            );
-
-            return new(
-                car.Id,
-                car.Model.Id,
-                car.Model.Name,
-                car.Owner.Id,
-                car.Owner.Name,
-                decryptedPhoneNumber,
-                car.LicensePlate,
-                car.Color,
-                car.Seat,
-                car.Status.ToString(),
-                car.Description,
-                car.TransmissionType.Name ?? string.Empty,
-                car.FuelType.Name ?? string.Empty,
-                car.FuelConsumption,
-                car.RequiresCollateral,
-                car.Price,
-                car.GPS == null ? null : new LocationDetail(car.GPS.Location.X, car.GPS.Location.Y),
-                new ManufacturerDetail(car.Model.Manufacturer.Id, car.Model.Manufacturer.Name),
-                [.. car.ImageCars.Select(i => new ImageDetail(i.Id, i.Url, i.Name))],
-                [
-                    .. car.CarAmenities.Select(a => new AmenityDetail(
-                        a.Id,
-                        a.Amenity.Name,
-                        a.Amenity.Description
-                    )),
-                ]
-            );
-        }
-    };
-
-    public record LocationDetail(double Longtitude, double Latitude);
-
-    public record ManufacturerDetail(Guid Id, string Name);
-
-    public record ImageDetail(Guid Id, string Url, string Name);
-
-    public record AmenityDetail(Guid Id, string Name, string Description);
-
-    public class Handler(
-        IAppDBContext context,
-        IAesEncryptionService aesEncryptionService,
-        IKeyManagementService keyManagementService,
-        EncryptionSettings encryptionSettings
-    ) : IRequestHandler<Query, Result<OffsetPaginatedResponse<Response>>>
-    {
-        public async Task<Result<OffsetPaginatedResponse<Response>>> Handle(
-            Query request,
-            CancellationToken cancellationToken
-        )
-        {
-            IQueryable<Car> gettingQuery = context
-                .Cars.AsNoTracking()
-                .IgnoreQueryFilters()
-                .Include(c => c.Owner)
-                .ThenInclude(o => o.Feedbacks)
-                .Include(c => c.Owner)
-                .ThenInclude(o => o.EncryptionKey)
-                .Include(c => c.Model)
-                .ThenInclude(o => o.Manufacturer)
-                .Include(c => c.ImageCars)
-                .ThenInclude(ic => ic.Type)
-                .Include(c => c.CarStatistic)
-                .Include(c => c.TransmissionType)
-                .Include(c => c.FuelType)
-                .Include(c => c.GPS)
-<<<<<<< HEAD
-                .Include(c => c.CarAmenities)
-                .ThenInclude(ca => ca.Amenity)
-=======
-                .Include(c => c.CarAmenities).ThenInclude(ca => ca.Amenity)
-                .Include(c => c.InspectionSchedules)
->>>>>>> 6eacb3c0
-                .Where(c => !c.IsDeleted)
-                .Where(c => request.Status == null ? true : request.Status == c.Status);
-
-            // Filter by inspection schedule if the OnlyHasInspectionSchedule parameter is provided
-            if (request.OnlyHasInprogressInspectionSchedule == true)
-            {
-                gettingQuery = gettingQuery.Where(c => c.InspectionSchedules.Any(s => s.Status == InspectionScheduleStatusEnum.InProgress));
-            }
-
-            // Filter by GPS availability if the OnlyNoGps parameter is provided
-            if (request.OnlyNoGps == true)
-            {
-                gettingQuery = gettingQuery.Where(c => c.GPS == null);
-            }
-            
-            gettingQuery = gettingQuery.OrderByDescending(c => c.Id);
-            
-            if (!string.IsNullOrWhiteSpace(request.Keyword))
-            {
-                gettingQuery = gettingQuery.Where(c =>
-                    EF.Functions.ILike(c.Model.Name, $"%{request.Keyword}%")
-                );
-            }
-            int count = await gettingQuery.CountAsync(cancellationToken);
-            List<Car> cars = await gettingQuery
-                .Skip(request.PageSize * (request.PageNumber - 1))
-                .Take(request.PageSize)
-                .ToListAsync(cancellationToken);
-            bool hasNext = gettingQuery.Skip(request.PageSize * request.PageNumber).Any();
-            return Result.Success(
-                OffsetPaginatedResponse<Response>.Map(
-                    (
-                        await Task.WhenAll(
-                            cars.Select(async c =>
-                                await Response.FromEntity(
-                                    c,
-                                    encryptionSettings.Key,
-                                    aesEncryptionService,
-                                    keyManagementService
-                                )
-                            )
-                        )
-                    ).AsEnumerable(),
-                    count,
-                    request.PageNumber,
-                    request.PageSize,
-                    hasNext
-                ),
-                ResponseMessages.Fetched
-            );
-        }
-    }
-}
+using Ardalis.Result;
+using Domain.Constants;
+using Domain.Entities;
+using Domain.Enums;
+using Domain.Shared;
+using MediatR;
+using Microsoft.EntityFrameworkCore;
+using UseCases.Abstractions;
+using UseCases.DTOs;
+
+namespace UseCases.UC_Car.Queries;
+
+public class GetCarsForStaffs
+{
+    public record Query(int PageNumber, int PageSize, string Keyword, CarStatusEnum? Status, bool? OnlyHasInprogressInspectionSchedule = false, bool? OnlyNoGps = false)
+        : IRequest<Result<OffsetPaginatedResponse<Response>>>;
+
+    public record Response(
+        Guid Id,
+        Guid ModelId,
+        string ModelName,
+        Guid OwnerId,
+        string OwnerName,
+        string OwnerPhoneNumber,
+        string LicensePlate,
+        string Color,
+        int Seat,
+        string Status,
+        string Description,
+        string TransmissionType,
+        string FuelType,
+        decimal FuelConsumption,
+        bool RequiresCollateral,
+        decimal Price,
+        LocationDetail? Location,
+        ManufacturerDetail Manufacturer,
+        ImageDetail[] Images,
+        AmenityDetail[] Amenities
+    )
+    {
+        public static async Task<Response> FromEntity(
+            Car car,
+            string masterKey,
+            IAesEncryptionService aesEncryptionService,
+            IKeyManagementService keyManagementService
+        )
+        {
+            string ownerDecryptedKey = keyManagementService.DecryptKey(
+                car.Owner.EncryptionKey.EncryptedKey,
+                masterKey
+            );
+            string decryptedPhoneNumber = await aesEncryptionService.Decrypt(
+                car.Owner.Phone,
+                ownerDecryptedKey,
+                car.Owner.EncryptionKey.IV
+            );
+
+            return new(
+                car.Id,
+                car.Model.Id,
+                car.Model.Name,
+                car.Owner.Id,
+                car.Owner.Name,
+                decryptedPhoneNumber,
+                car.LicensePlate,
+                car.Color,
+                car.Seat,
+                car.Status.ToString(),
+                car.Description,
+                car.TransmissionType.Name ?? string.Empty,
+                car.FuelType.Name ?? string.Empty,
+                car.FuelConsumption,
+                car.RequiresCollateral,
+                car.Price,
+                car.GPS == null ? null : new LocationDetail(car.GPS.Location.X, car.GPS.Location.Y),
+                new ManufacturerDetail(car.Model.Manufacturer.Id, car.Model.Manufacturer.Name),
+                [.. car.ImageCars.Select(i => new ImageDetail(i.Id, i.Url, i.Name))],
+                [
+                    .. car.CarAmenities.Select(a => new AmenityDetail(
+                        a.Id,
+                        a.Amenity.Name,
+                        a.Amenity.Description
+                    )),
+                ]
+            );
+        }
+    };
+
+    public record LocationDetail(double Longtitude, double Latitude);
+
+    public record ManufacturerDetail(Guid Id, string Name);
+
+    public record ImageDetail(Guid Id, string Url, string Name);
+
+    public record AmenityDetail(Guid Id, string Name, string Description);
+
+    public class Handler(
+        IAppDBContext context,
+        IAesEncryptionService aesEncryptionService,
+        IKeyManagementService keyManagementService,
+        EncryptionSettings encryptionSettings
+    ) : IRequestHandler<Query, Result<OffsetPaginatedResponse<Response>>>
+    {
+        public async Task<Result<OffsetPaginatedResponse<Response>>> Handle(
+            Query request,
+            CancellationToken cancellationToken
+        )
+        {
+            IQueryable<Car> gettingQuery = context
+                .Cars.AsNoTracking()
+                .IgnoreQueryFilters()
+                .Include(c => c.Owner)
+                .ThenInclude(o => o.Feedbacks)
+                .Include(c => c.Owner)
+                .ThenInclude(o => o.EncryptionKey)
+                .Include(c => c.Model)
+                .ThenInclude(o => o.Manufacturer)
+                .Include(c => c.ImageCars)
+                .ThenInclude(ic => ic.Type)
+                .Include(c => c.CarStatistic)
+                .Include(c => c.TransmissionType)
+                .Include(c => c.FuelType)
+                .Include(c => c.GPS)
+                .Include(c => c.CarAmenities).ThenInclude(ca => ca.Amenity)
+                .Include(c => c.InspectionSchedules)
+                .Where(c => !c.IsDeleted)
+                .Where(c => request.Status == null ? true : request.Status == c.Status);
+
+            // Filter by inspection schedule if the OnlyHasInspectionSchedule parameter is provided
+            if (request.OnlyHasInprogressInspectionSchedule == true)
+            {
+                gettingQuery = gettingQuery.Where(c => c.InspectionSchedules.Any(s => s.Status == InspectionScheduleStatusEnum.InProgress));
+            }
+
+            // Filter by GPS availability if the OnlyNoGps parameter is provided
+            if (request.OnlyNoGps == true)
+            {
+                gettingQuery = gettingQuery.Where(c => c.GPS == null);
+            }
+            
+            gettingQuery = gettingQuery.OrderByDescending(c => c.Id);
+            
+            if (!string.IsNullOrWhiteSpace(request.Keyword))
+            {
+                gettingQuery = gettingQuery.Where(c =>
+                    EF.Functions.ILike(c.Model.Name, $"%{request.Keyword}%")
+                );
+            }
+            int count = await gettingQuery.CountAsync(cancellationToken);
+            List<Car> cars = await gettingQuery
+                .Skip(request.PageSize * (request.PageNumber - 1))
+                .Take(request.PageSize)
+                .ToListAsync(cancellationToken);
+            bool hasNext = gettingQuery.Skip(request.PageSize * request.PageNumber).Any();
+            return Result.Success(
+                OffsetPaginatedResponse<Response>.Map(
+                    (
+                        await Task.WhenAll(
+                            cars.Select(async c =>
+                                await Response.FromEntity(
+                                    c,
+                                    encryptionSettings.Key,
+                                    aesEncryptionService,
+                                    keyManagementService
+                                )
+                            )
+                        )
+                    ).AsEnumerable(),
+                    count,
+                    request.PageNumber,
+                    request.PageSize,
+                    hasNext
+                ),
+                ResponseMessages.Fetched
+            );
+        }
+    }
+}