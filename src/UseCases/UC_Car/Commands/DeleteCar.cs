using Ardalis.Result;
using Domain.Constants;
using Domain.Entities;
using Domain.Enums;
using MediatR;
using Microsoft.EntityFrameworkCore;
using UseCases.Abstractions;
using UseCases.DTOs;

namespace UseCases.UC_Car.Commands;

public sealed class DeleteCar
{
    public record Command(Guid Id) : IRequest<Result>;

    public class Handler(IAppDBContext context, CurrentUser currentUser)
        : IRequestHandler<Command, Result>
    {
        public async Task<Result> Handle(Command request, CancellationToken cancellationToken)
        {
            if (currentUser.User!.IsAdmin())
                return Result.Forbidden(ResponseMessages.ForbiddenAudit);
            Car? deletingCar = await context
                .Cars.Where(c => c.Id == request.Id)
                .FirstOrDefaultAsync(cancellationToken);
            if (deletingCar is null)
                return Result.NotFound(ResponseMessages.CarNotFound);
            if (deletingCar.OwnerId != currentUser.User.Id)
                return Result.Forbidden(ResponseMessages.ForbiddenAudit);
            //Check if car belongs to any active bookings then cannot delete
            var activeBookings = context
                .Bookings.AsNoTracking()
                .Where(b =>
                    b.CarId == deletingCar.Id
                    && (
                        b.Status == BookingStatusEnum.Pending
                        || b.Status == BookingStatusEnum.Ongoing
                        || b.Status == BookingStatusEnum.ReadyForPickup
                        || b.Status == BookingStatusEnum.Approved
                    )
                );
            if (activeBookings.Any())
                return Result.Error("Xe đang có đơn thuê xe không thể xóa!");
            // Check if car has any active inspection schedule can not delete
            var activeInspectionSchedules = context
                .InspectionSchedules.AsNoTracking()
                .Where(i =>
                    i.CarId == deletingCar.Id
                    && (
                        i.Status == InspectionScheduleStatusEnum.Pending
                        || i.Status == InspectionScheduleStatusEnum.InProgress
                        || i.Status == InspectionScheduleStatusEnum.Signed
                    )
                );
            if (activeInspectionSchedules.Any())
                return Result.Error("Xe đang có lịch kiểm định không thể xóa!");
            // Soft delete image car
            await context
                .ImageCars.Where(ic => ic.CarId == deletingCar.Id)
                .ExecuteUpdateAsync(
                    ic =>
                        ic.SetProperty(i => i.DeletedAt, DateTime.UtcNow)
                            .SetProperty(i => i.IsDeleted, true)
                            .SetProperty(i => i.UpdatedAt, DateTime.UtcNow),
                    cancellationToken
                );
            // Soft delete car amenities
            await context
                .CarAmenities.Where(ca => ca.CarId == deletingCar.Id)
                .ExecuteUpdateAsync(
                    ca =>
                        ca.SetProperty(i => i.DeletedAt, DateTime.UtcNow)
                            .SetProperty(i => i.IsDeleted, true)
                            .SetProperty(i => i.UpdatedAt, DateTime.UtcNow),
                    cancellationToken
                );
            // Soft delete car statistics
<<<<<<< HEAD
            await context.CarStatistics.Where(cs => cs.CarId == deletingCar.Id)
                .ExecuteUpdateAsync(cs =>
                cs.SetProperty(i => i.DeletedAt, DateTime.UtcNow)
                .SetProperty(i => i.IsDeleted, true)
                .SetProperty(i => i.UpdatedAt, DateTime.UtcNow
                ), cancellationToken);
=======
            await context
                .CarStatistics.Where(cs => cs.CarId == deletingCar.Id)
                .ExecuteUpdateAsync(
                    cs =>
                        cs.SetProperty(i => i.DeletedAt, DateTime.UtcNow)
                            .SetProperty(i => i.IsDeleted, true)
                            .SetProperty(i => i.UpdatedAt, DateTime.UtcNow),
                    cancellationToken
                );
            // Soft delete car encrypted key
            await context
                .EncryptionKeys.Where(cek => cek.Id == deletingCar.EncryptionKeyId)
                .ExecuteUpdateAsync(
                    cek =>
                        cek.SetProperty(i => i.DeletedAt, DateTime.UtcNow)
                            .SetProperty(i => i.IsDeleted, true)
                            .SetProperty(i => i.UpdatedAt, DateTime.UtcNow),
                    cancellationToken
                );
>>>>>>> 6eacb3c0
            deletingCar.Delete();
            await context.SaveChangesAsync(cancellationToken);
            return Result.SuccessWithMessage(ResponseMessages.Deleted);
        }
    }
}
<|MERGE_RESOLUTION|>--- conflicted
+++ resolved
@@ -1,111 +1,92 @@
-using Ardalis.Result;
-using Domain.Constants;
-using Domain.Entities;
-using Domain.Enums;
-using MediatR;
-using Microsoft.EntityFrameworkCore;
-using UseCases.Abstractions;
-using UseCases.DTOs;
-
-namespace UseCases.UC_Car.Commands;
-
-public sealed class DeleteCar
-{
-    public record Command(Guid Id) : IRequest<Result>;
-
-    public class Handler(IAppDBContext context, CurrentUser currentUser)
-        : IRequestHandler<Command, Result>
-    {
-        public async Task<Result> Handle(Command request, CancellationToken cancellationToken)
-        {
-            if (currentUser.User!.IsAdmin())
-                return Result.Forbidden(ResponseMessages.ForbiddenAudit);
-            Car? deletingCar = await context
-                .Cars.Where(c => c.Id == request.Id)
-                .FirstOrDefaultAsync(cancellationToken);
-            if (deletingCar is null)
-                return Result.NotFound(ResponseMessages.CarNotFound);
-            if (deletingCar.OwnerId != currentUser.User.Id)
-                return Result.Forbidden(ResponseMessages.ForbiddenAudit);
-            //Check if car belongs to any active bookings then cannot delete
-            var activeBookings = context
-                .Bookings.AsNoTracking()
-                .Where(b =>
-                    b.CarId == deletingCar.Id
-                    && (
-                        b.Status == BookingStatusEnum.Pending
-                        || b.Status == BookingStatusEnum.Ongoing
-                        || b.Status == BookingStatusEnum.ReadyForPickup
-                        || b.Status == BookingStatusEnum.Approved
-                    )
-                );
-            if (activeBookings.Any())
-                return Result.Error("Xe đang có đơn thuê xe không thể xóa!");
-            // Check if car has any active inspection schedule can not delete
-            var activeInspectionSchedules = context
-                .InspectionSchedules.AsNoTracking()
-                .Where(i =>
-                    i.CarId == deletingCar.Id
-                    && (
-                        i.Status == InspectionScheduleStatusEnum.Pending
-                        || i.Status == InspectionScheduleStatusEnum.InProgress
-                        || i.Status == InspectionScheduleStatusEnum.Signed
-                    )
-                );
-            if (activeInspectionSchedules.Any())
-                return Result.Error("Xe đang có lịch kiểm định không thể xóa!");
-            // Soft delete image car
-            await context
-                .ImageCars.Where(ic => ic.CarId == deletingCar.Id)
-                .ExecuteUpdateAsync(
-                    ic =>
-                        ic.SetProperty(i => i.DeletedAt, DateTime.UtcNow)
-                            .SetProperty(i => i.IsDeleted, true)
-                            .SetProperty(i => i.UpdatedAt, DateTime.UtcNow),
-                    cancellationToken
-                );
-            // Soft delete car amenities
-            await context
-                .CarAmenities.Where(ca => ca.CarId == deletingCar.Id)
-                .ExecuteUpdateAsync(
-                    ca =>
-                        ca.SetProperty(i => i.DeletedAt, DateTime.UtcNow)
-                            .SetProperty(i => i.IsDeleted, true)
-                            .SetProperty(i => i.UpdatedAt, DateTime.UtcNow),
-                    cancellationToken
-                );
-            // Soft delete car statistics
-<<<<<<< HEAD
-            await context.CarStatistics.Where(cs => cs.CarId == deletingCar.Id)
-                .ExecuteUpdateAsync(cs =>
-                cs.SetProperty(i => i.DeletedAt, DateTime.UtcNow)
-                .SetProperty(i => i.IsDeleted, true)
-                .SetProperty(i => i.UpdatedAt, DateTime.UtcNow
-                ), cancellationToken);
-=======
-            await context
-                .CarStatistics.Where(cs => cs.CarId == deletingCar.Id)
-                .ExecuteUpdateAsync(
-                    cs =>
-                        cs.SetProperty(i => i.DeletedAt, DateTime.UtcNow)
-                            .SetProperty(i => i.IsDeleted, true)
-                            .SetProperty(i => i.UpdatedAt, DateTime.UtcNow),
-                    cancellationToken
-                );
-            // Soft delete car encrypted key
-            await context
-                .EncryptionKeys.Where(cek => cek.Id == deletingCar.EncryptionKeyId)
-                .ExecuteUpdateAsync(
-                    cek =>
-                        cek.SetProperty(i => i.DeletedAt, DateTime.UtcNow)
-                            .SetProperty(i => i.IsDeleted, true)
-                            .SetProperty(i => i.UpdatedAt, DateTime.UtcNow),
-                    cancellationToken
-                );
->>>>>>> 6eacb3c0
-            deletingCar.Delete();
-            await context.SaveChangesAsync(cancellationToken);
-            return Result.SuccessWithMessage(ResponseMessages.Deleted);
-        }
-    }
-}
+using Ardalis.Result;
+using Domain.Constants;
+using Domain.Entities;
+using Domain.Enums;
+using MediatR;
+using Microsoft.EntityFrameworkCore;
+using UseCases.Abstractions;
+using UseCases.DTOs;
+
+namespace UseCases.UC_Car.Commands;
+
+public sealed class DeleteCar
+{
+    public record Command(Guid Id) : IRequest<Result>;
+
+    public class Handler(IAppDBContext context, CurrentUser currentUser)
+        : IRequestHandler<Command, Result>
+    {
+        public async Task<Result> Handle(Command request, CancellationToken cancellationToken)
+        {
+            if (currentUser.User!.IsAdmin())
+                return Result.Forbidden(ResponseMessages.ForbiddenAudit);
+            Car? deletingCar = await context
+                .Cars.Where(c => c.Id == request.Id)
+                .FirstOrDefaultAsync(cancellationToken);
+            if (deletingCar is null)
+                return Result.NotFound(ResponseMessages.CarNotFound);
+            if (deletingCar.OwnerId != currentUser.User.Id)
+                return Result.Forbidden(ResponseMessages.ForbiddenAudit);
+            //Check if car belongs to any active bookings then cannot delete
+            var activeBookings = context
+                .Bookings.AsNoTracking()
+                .Where(b =>
+                    b.CarId == deletingCar.Id
+                    && (
+                        b.Status == BookingStatusEnum.Pending
+                        || b.Status == BookingStatusEnum.Ongoing
+                        || b.Status == BookingStatusEnum.ReadyForPickup
+                        || b.Status == BookingStatusEnum.Approved
+                    )
+                );
+            if (activeBookings.Any())
+                return Result.Error("Xe đang có đơn thuê xe không thể xóa!");
+            // Check if car has any active inspection schedule can not delete
+            var activeInspectionSchedules = context
+                .InspectionSchedules.AsNoTracking()
+                .Where(i =>
+                    i.CarId == deletingCar.Id
+                    && (
+                        i.Status == InspectionScheduleStatusEnum.Pending
+                        || i.Status == InspectionScheduleStatusEnum.InProgress
+                        || i.Status == InspectionScheduleStatusEnum.Signed
+                    )
+                );
+            if (activeInspectionSchedules.Any())
+                return Result.Error("Xe đang có lịch kiểm định không thể xóa!");
+            // Soft delete image car
+            await context
+                .ImageCars.Where(ic => ic.CarId == deletingCar.Id)
+                .ExecuteUpdateAsync(
+                    ic =>
+                        ic.SetProperty(i => i.DeletedAt, DateTime.UtcNow)
+                            .SetProperty(i => i.IsDeleted, true)
+                            .SetProperty(i => i.UpdatedAt, DateTime.UtcNow),
+                    cancellationToken
+                );
+            // Soft delete car amenities
+            await context
+                .CarAmenities.Where(ca => ca.CarId == deletingCar.Id)
+                .ExecuteUpdateAsync(
+                    ca =>
+                        ca.SetProperty(i => i.DeletedAt, DateTime.UtcNow)
+                            .SetProperty(i => i.IsDeleted, true)
+                            .SetProperty(i => i.UpdatedAt, DateTime.UtcNow),
+                    cancellationToken
+                );
+            // Soft delete car statistics
+            await context
+                .CarStatistics.Where(cs => cs.CarId == deletingCar.Id)
+                .ExecuteUpdateAsync(
+                    cs =>
+                        cs.SetProperty(i => i.DeletedAt, DateTime.UtcNow)
+                            .SetProperty(i => i.IsDeleted, true)
+                            .SetProperty(i => i.UpdatedAt, DateTime.UtcNow),
+                    cancellationToken
+                );
+            deletingCar.Delete();
+            await context.SaveChangesAsync(cancellationToken);
+            return Result.SuccessWithMessage(ResponseMessages.Deleted);
+        }
+    }
+}