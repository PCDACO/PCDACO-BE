--- conflicted
+++ resolved
@@ -1,198 +1,193 @@
-using Ardalis.Result;
-using Domain.Constants;
-using Domain.Constants.EntityNames;
-using Domain.Entities;
-using Domain.Enums;
-using Domain.Shared;
-using FluentValidation;
-using MediatR;
-using Microsoft.EntityFrameworkCore;
-using NetTopologySuite.Geometries;
-using UseCases.Abstractions;
-using UseCases.DTOs;
-using UUIDNext;
-
-namespace UseCases.UC_Car.Commands;
-
-public sealed class CreateCar
-{
-    public sealed record Command(
-        Guid[] AmenityIds,
-        Guid ModelId,
-        Guid TransmissionTypeId,
-        Guid FuelTypeId,
-        string LicensePlate,
-        string Color,
-        int Seat,
-        string Description,
-        decimal FuelConsumption,
-        bool RequiresCollateral,
-        decimal Price,
-        string Terms,
-        decimal PickupLatitude,
-        decimal PickupLongitude,
-        string PickupAddress
-    ) : IRequest<Result<Response>>;
-
-    public sealed record Response(Guid Id)
-    {
-        public static Response FromEntity(Car car) => new(car.Id);
-    };
-
-    internal sealed class Handler(
-        IAppDBContext context,
-        CurrentUser currentUser,
-        IAesEncryptionService aesEncryptionService,
-        IKeyManagementService keyManagementService,
-        EncryptionSettings encryptionSettings,
-        GeometryFactory geometryFactory
-    ) : IRequestHandler<Command, Result<Response>>
-    {
-        public async Task<Result<Response>> Handle(
-            Command request,
-            CancellationToken cancellationToken
-        )
-        {
-            if (currentUser.User!.IsAdmin())
-                return Result.Forbidden(ResponseMessages.ForbiddenAudit);
-<<<<<<< HEAD
-            if (currentUser.User.Role.Name != UserRoleNames.Owner)
-                return Result.Forbidden(ResponseMessages.ForbiddenAudit);
-=======
-            if (currentUser.User.Role.Name != UserRoleNames.Owner) return Result.Forbidden(ResponseMessages.ForbiddenAudit);
-            // Verify owner license first
-            var license = await context.Users.FirstOrDefaultAsync(
-                u =>
-                    u.Id == currentUser.User.Id
-                    && u.LicenseIsApproved == true
-                    && u.LicenseExpiryDate > DateTimeOffset.UtcNow,
-                cancellationToken
-            );
-
-            if (license == null)
-                return Result.Error(
-                    "Bằng lái xe của bạn không hợp lệ hoặc đã hết hạn. Vui lòng cập nhật thông tin bằng lái xe trước khi tạo xe."
-                );
->>>>>>> 6eacb3c0
-            // Check if amenities are exist
-            if (request.AmenityIds.Length > 0)
-            {
-                List<Amenity> amenities = await context
-                    .Amenities.AsNoTracking()
-                    .Where(a => request.AmenityIds.Contains(a.Id))
-                    .ToListAsync(cancellationToken);
-                if (amenities.Count != request.AmenityIds.Length)
-                    return Result.Error(ResponseMessages.AmenitiesNotFound);
-            }
-            // Check if transmission type is exist
-            TransmissionType? checkingTransmissionType = await context
-                .TransmissionTypes.AsNoTracking()
-                .FirstOrDefaultAsync(
-                    t => t.Id == request.TransmissionTypeId && !t.IsDeleted,
-                    cancellationToken
-                );
-            if (checkingTransmissionType is null)
-                return Result.Error(ResponseMessages.TransmissionTypeNotFound);
-            // Check if fuel type is exist
-            FuelType? checkingFuelType = await context
-                .FuelTypes.AsNoTracking()
-                .FirstOrDefaultAsync(
-                    f => f.Id == request.FuelTypeId && !f.IsDeleted,
-                    cancellationToken
-                );
-            if (checkingFuelType is null)
-                return Result.Error(ResponseMessages.FuelTypeNotFound);
-            // Check if model is exist
-            Model? checkingModel = await context
-                .Models.AsNoTracking()
-                .FirstOrDefaultAsync(
-                    m => m.Id == request.ModelId && !m.IsDeleted,
-                    cancellationToken
-                );
-            if (checkingModel is null)
-                return Result.Error(ResponseMessages.ModelNotFound);
-            // Create current location point
-            var currentLocation = geometryFactory.CreatePoint(
-                new Coordinate((double)request.PickupLongitude, (double)request.PickupLatitude)
-            );
-            currentLocation.SRID = 4326; // Set SRID for GPS coordinates
-            Guid carId = Uuid.NewDatabaseFriendly(Database.PostgreSql);
-            Car newCar = new()
-            {
-                Id = carId,
-                ModelId = request.ModelId,
-                OwnerId = currentUser.User!.Id,
-                LicensePlate = request.LicensePlate,
-                Color = request.Color,
-                Seat = request.Seat,
-                TransmissionTypeId = request.TransmissionTypeId,
-                Description = request.Description,
-                FuelTypeId = request.FuelTypeId,
-                FuelConsumption = request.FuelConsumption,
-                RequiresCollateral = request.RequiresCollateral,
-                Price = request.Price,
-                Terms = request.Terms,
-                PickupLocation = currentLocation,
-                PickupAddress = request.PickupAddress,
-                CarStatistic = new() { CarId = carId },
-                CarAmenities =
-                [
-                    .. request.AmenityIds.Select(a => new CarAmenity
-                    {
-                        CarId = carId,
-                        AmenityId = a,
-                    }),
-                ],
-            };
-
-            var carContract = new CarContract { CarId = carId };
-
-            CarStatistic newCarStatistic = new() { CarId = carId };
-
-            await context.Cars.AddAsync(newCar, cancellationToken);
-            await context.CarContracts.AddAsync(carContract, cancellationToken);
-            await context.CarStatistics.AddAsync(newCarStatistic, cancellationToken);
-            await context.SaveChangesAsync(cancellationToken);
-            return Result.Success(
-                await Task.FromResult(Response.FromEntity(newCar)),
-                ResponseMessages.Created
-            );
-        }
-    }
-
-    public sealed class Validator : AbstractValidator<Command>
-    {
-        public Validator()
-        {
-            RuleFor(x => x.ModelId).NotEmpty().WithMessage("Phải chọn 1 mô hình xe !");
-            RuleFor(x => x.LicensePlate)
-                .NotEmpty()
-                .WithMessage("Biển số xe không được để trống !")
-                .MinimumLength(8)
-                .WithMessage("Biển số xe không được ít hơn 8 kí tự !")
-                .MaximumLength(11)
-                .WithMessage("Biển số xe không được vượt quá 11 kí tự !");
-            RuleFor(x => x.Color).NotEmpty().WithMessage("Màu sắc không được để trống !");
-            RuleFor(x => x.Seat)
-                .NotEmpty()
-                .WithMessage("Số chỗ ngồi không được để trống !")
-                .GreaterThan(0)
-                .WithMessage("Số chỗ ngồi phải lớn hơn 0 !")
-                .LessThan(50)
-                .WithMessage("Số chỗ ngồi không được quá 50 !");
-            RuleFor(x => x.Description)
-                .MaximumLength(1000)
-                .WithMessage("Mô tả không được quá 1000 ký tự !");
-            RuleFor(x => x.FuelConsumption)
-                .NotEmpty()
-                .WithMessage("Mức tiêu hao nhiên liệu không được để trống !")
-                .GreaterThan(0)
-                .WithMessage("Mức tiêu hao nhiên liệu phải lớn hơn 0 !");
-            RuleFor(x => x.Price)
-                .NotEmpty()
-                .WithMessage("Giá thuê theo ngày không được để trống !")
-                .GreaterThan(0)
-                .WithMessage("Giá thuê theo ngày phải lớn hơn 0 !");
-        }
-    }
-}
+using Ardalis.Result;
+using Domain.Constants;
+using Domain.Constants.EntityNames;
+using Domain.Entities;
+using Domain.Enums;
+using Domain.Shared;
+using FluentValidation;
+using MediatR;
+using Microsoft.EntityFrameworkCore;
+using NetTopologySuite.Geometries;
+using UseCases.Abstractions;
+using UseCases.DTOs;
+using UUIDNext;
+
+namespace UseCases.UC_Car.Commands;
+
+public sealed class CreateCar
+{
+    public sealed record Command(
+        Guid[] AmenityIds,
+        Guid ModelId,
+        Guid TransmissionTypeId,
+        Guid FuelTypeId,
+        string LicensePlate,
+        string Color,
+        int Seat,
+        string Description,
+        decimal FuelConsumption,
+        bool RequiresCollateral,
+        decimal Price,
+        string Terms,
+        decimal PickupLatitude,
+        decimal PickupLongitude,
+        string PickupAddress
+    ) : IRequest<Result<Response>>;
+
+    public sealed record Response(Guid Id)
+    {
+        public static Response FromEntity(Car car) => new(car.Id);
+    };
+
+    internal sealed class Handler(
+        IAppDBContext context,
+        CurrentUser currentUser,
+        IAesEncryptionService aesEncryptionService,
+        IKeyManagementService keyManagementService,
+        EncryptionSettings encryptionSettings,
+        GeometryFactory geometryFactory
+    ) : IRequestHandler<Command, Result<Response>>
+    {
+        public async Task<Result<Response>> Handle(
+            Command request,
+            CancellationToken cancellationToken
+        )
+        {
+            if (currentUser.User!.IsAdmin())
+                return Result.Forbidden(ResponseMessages.ForbiddenAudit);
+            if (currentUser.User.Role.Name != UserRoleNames.Owner) return Result.Forbidden(ResponseMessages.ForbiddenAudit);
+            // Verify owner license first
+            var license = await context.Users.FirstOrDefaultAsync(
+                u =>
+                    u.Id == currentUser.User.Id
+                    && u.LicenseIsApproved == true
+                    && u.LicenseExpiryDate > DateTimeOffset.UtcNow,
+                cancellationToken
+            );
+
+            if (license == null)
+                return Result.Error(
+                    "Bằng lái xe của bạn không hợp lệ hoặc đã hết hạn. Vui lòng cập nhật thông tin bằng lái xe trước khi tạo xe."
+                );
+            // Check if amenities are exist
+            if (request.AmenityIds.Length > 0)
+            {
+                List<Amenity> amenities = await context
+                    .Amenities.AsNoTracking()
+                    .Where(a => request.AmenityIds.Contains(a.Id))
+                    .ToListAsync(cancellationToken);
+                if (amenities.Count != request.AmenityIds.Length)
+                    return Result.Error(ResponseMessages.AmenitiesNotFound);
+            }
+            // Check if transmission type is exist
+            TransmissionType? checkingTransmissionType = await context
+                .TransmissionTypes.AsNoTracking()
+                .FirstOrDefaultAsync(
+                    t => t.Id == request.TransmissionTypeId && !t.IsDeleted,
+                    cancellationToken
+                );
+            if (checkingTransmissionType is null)
+                return Result.Error(ResponseMessages.TransmissionTypeNotFound);
+            // Check if fuel type is exist
+            FuelType? checkingFuelType = await context
+                .FuelTypes.AsNoTracking()
+                .FirstOrDefaultAsync(
+                    f => f.Id == request.FuelTypeId && !f.IsDeleted,
+                    cancellationToken
+                );
+            if (checkingFuelType is null)
+                return Result.Error(ResponseMessages.FuelTypeNotFound);
+            // Check if model is exist
+            Model? checkingModel = await context
+                .Models.AsNoTracking()
+                .FirstOrDefaultAsync(
+                    m => m.Id == request.ModelId && !m.IsDeleted,
+                    cancellationToken
+                );
+            if (checkingModel is null)
+                return Result.Error(ResponseMessages.ModelNotFound);
+            // Create current location point
+            var currentLocation = geometryFactory.CreatePoint(
+                new Coordinate((double)request.PickupLongitude, (double)request.PickupLatitude)
+            );
+            currentLocation.SRID = 4326; // Set SRID for GPS coordinates
+            Guid carId = Uuid.NewDatabaseFriendly(Database.PostgreSql);
+            Car newCar = new()
+            {
+                Id = carId,
+                ModelId = request.ModelId,
+                OwnerId = currentUser.User!.Id,
+                LicensePlate = request.LicensePlate,
+                Color = request.Color,
+                Seat = request.Seat,
+                TransmissionTypeId = request.TransmissionTypeId,
+                Description = request.Description,
+                FuelTypeId = request.FuelTypeId,
+                FuelConsumption = request.FuelConsumption,
+                RequiresCollateral = request.RequiresCollateral,
+                Price = request.Price,
+                Terms = request.Terms,
+                PickupLocation = currentLocation,
+                PickupAddress = request.PickupAddress,
+                CarStatistic = new() { CarId = carId },
+                CarAmenities =
+                [
+                    .. request.AmenityIds.Select(a => new CarAmenity
+                    {
+                        CarId = carId,
+                        AmenityId = a,
+                    }),
+                ],
+            };
+
+            var carContract = new CarContract { CarId = carId };
+
+            CarStatistic newCarStatistic = new() { CarId = carId };
+
+            await context.Cars.AddAsync(newCar, cancellationToken);
+            await context.CarContracts.AddAsync(carContract, cancellationToken);
+            await context.CarStatistics.AddAsync(newCarStatistic, cancellationToken);
+            await context.SaveChangesAsync(cancellationToken);
+            return Result.Success(
+                await Task.FromResult(Response.FromEntity(newCar)),
+                ResponseMessages.Created
+            );
+        }
+    }
+
+    public sealed class Validator : AbstractValidator<Command>
+    {
+        public Validator()
+        {
+            RuleFor(x => x.ModelId).NotEmpty().WithMessage("Phải chọn 1 mô hình xe !");
+            RuleFor(x => x.LicensePlate)
+                .NotEmpty()
+                .WithMessage("Biển số xe không được để trống !")
+                .MinimumLength(8)
+                .WithMessage("Biển số xe không được ít hơn 8 kí tự !")
+                .MaximumLength(11)
+                .WithMessage("Biển số xe không được vượt quá 11 kí tự !");
+            RuleFor(x => x.Color).NotEmpty().WithMessage("Màu sắc không được để trống !");
+            RuleFor(x => x.Seat)
+                .NotEmpty()
+                .WithMessage("Số chỗ ngồi không được để trống !")
+                .GreaterThan(0)
+                .WithMessage("Số chỗ ngồi phải lớn hơn 0 !")
+                .LessThan(50)
+                .WithMessage("Số chỗ ngồi không được quá 50 !");
+            RuleFor(x => x.Description)
+                .MaximumLength(1000)
+                .WithMessage("Mô tả không được quá 1000 ký tự !");
+            RuleFor(x => x.FuelConsumption)
+                .NotEmpty()
+                .WithMessage("Mức tiêu hao nhiên liệu không được để trống !")
+                .GreaterThan(0)
+                .WithMessage("Mức tiêu hao nhiên liệu phải lớn hơn 0 !");
+            RuleFor(x => x.Price)
+                .NotEmpty()
+                .WithMessage("Giá thuê theo ngày không được để trống !")
+                .GreaterThan(0)
+                .WithMessage("Giá thuê theo ngày phải lớn hơn 0 !");
+        }
+    }
+}