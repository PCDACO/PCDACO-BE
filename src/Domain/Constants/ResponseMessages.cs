namespace Domain.Constants;

public class ResponseMessages
{
    // Shared
    public const string Created = "Tạo thành công";
    public const string Updated = "Cập nhật thành công";
    public const string Deleted = "Xóa thành công";
<<<<<<< HEAD

=======
    public const string Fetched = "Lấy dữ liệu thành công";
>>>>>>> 49c60caa
    // PERMISSION
    public const string UnauthourizeAccess = "Bạn không có quyền truy cập";
    public const string ForbiddenAudit = "Bạn không có quyền thực hiện thao tác này";

    // USER
    public const string UserNotFound = "Không tìm thấy người dùng";
    public const string OldPasswordIsInvalid = "Mật khẩu cũ không đúng";
    public const string EmailAddressIsExisted = "Email đã tồn tại";
    public const string PhoneNumberIsExisted = "Số điện thoại đã tồn tại";

    // USER ROLE
    public const string MustBeConsultantOrTechnician = "Vai trò phải là consultant hoặc technician";
    public const string RoleNotFound = "Không tìm thấy vai trò";

    // GPS DEVICES
    public const string GPSDeviceNotFound = "Không tìm thấy thiết bị GPS";
    public const string GPSDeviceIsExisted = "Thiết bị GPS đã tồn tại";
    public const string GPSDeviceHasCarGPS = "Thiết bị GPS đã được đăng kí sử dụng";

    // DEVICE STATUS
    public const string DeviceStatusNotFound = "Không tìm thấy trạng thái thiết bị";
    // AMENITIES
    public const string AmenitiesNotFound = "Không tìm thấy tiện nghi";
    // TRANSMISSION TYPES
    public const string TransmissionTypeNotFound = "Không tìm thấy kiểu truyền động";
    // FUEL TYPES
    public const string FuelTypeNotFound = "Không tìm thấy kiểu nhiên liệu";
    // CAR STATUSES
    public const string CarStatusNotFound = "Không tìm thấy trạng thái của xe";
    // CAR 
    public const string CarNotFound = "Không tìm thấy xe";
    // MODEL
    public const string ModelNotFound = "Không tìm thấy dòng xe";
}<|MERGE_RESOLUTION|>--- conflicted
+++ resolved
@@ -6,11 +6,9 @@
     public const string Created = "Tạo thành công";
     public const string Updated = "Cập nhật thành công";
     public const string Deleted = "Xóa thành công";
-<<<<<<< HEAD
 
-=======
     public const string Fetched = "Lấy dữ liệu thành công";
->>>>>>> 49c60caa
+
     // PERMISSION
     public const string UnauthourizeAccess = "Bạn không có quyền truy cập";
     public const string ForbiddenAudit = "Bạn không có quyền thực hiện thao tác này";
@@ -32,16 +30,22 @@
 
     // DEVICE STATUS
     public const string DeviceStatusNotFound = "Không tìm thấy trạng thái thiết bị";
+
     // AMENITIES
     public const string AmenitiesNotFound = "Không tìm thấy tiện nghi";
+
     // TRANSMISSION TYPES
     public const string TransmissionTypeNotFound = "Không tìm thấy kiểu truyền động";
+
     // FUEL TYPES
     public const string FuelTypeNotFound = "Không tìm thấy kiểu nhiên liệu";
+
     // CAR STATUSES
     public const string CarStatusNotFound = "Không tìm thấy trạng thái của xe";
-    // CAR 
+
+    // CAR
     public const string CarNotFound = "Không tìm thấy xe";
+
     // MODEL
     public const string ModelNotFound = "Không tìm thấy dòng xe";
 }