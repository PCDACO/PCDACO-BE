--- conflicted
+++ resolved
@@ -73,13 +73,11 @@
         "Trạng thái kiểm định đang tiến hành không có sẵn";
     public const string PendingStatusNotAvailable = "Trạng thái kiểm định chờ duyệt không có sẵn";
 
-<<<<<<< HEAD
     // BOOKING
     public const string BookingNotFound = "Không tìm thấy booking";
     public const string OnlyCreatorCanAccessBooking =
         "Bạn không có quyền thực hiện chức năng này với booking này!";
-=======
+
     // Bank Info
     public const string BankInfoNotFound = "Không tìm thấy thông tin ngân hàng";
->>>>>>> cea7df3f
 }