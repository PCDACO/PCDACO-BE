--- conflicted
+++ resolved
@@ -263,7 +263,6 @@
                         .signature-block {{
                             margin-top: 40px;
                             display: flex;
-<<<<<<< HEAD
                             justify-content: space-between;
                             flex-wrap: wrap;
                             gap: 20px;
@@ -271,15 +270,6 @@
                         .signature {{
                             flex: 1;
                             min-width: 200px;
-=======
-                            flex-wrap: wrap;
-                            justify-content: space-around;
-                            gap: 20px;
-                        }}
-                        .signature {{
-                            flex: 1 1 300px;
-                            max-width: 400px;
->>>>>>> 93947d0d
                             text-align: center;
                         }}
                         .signature img.signature-image {{
