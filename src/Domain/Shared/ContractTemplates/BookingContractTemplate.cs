--- conflicted
+++ resolved
@@ -367,12 +367,8 @@
                                     gap: 20px;
                                 }}
                                 .signature {{
-<<<<<<< HEAD
                                     flex: 1;
                                     min-width: 200px;
-=======
-                                    width: 48%;
->>>>>>> 93947d0d
                                     text-align: center;
                                 }}
                                 .signature p {{
