<<<<<<< HEAD
using System.Linq.Expressions;
using Domain.Entities;
using Domain.Shared;
using Microsoft.EntityFrameworkCore;
using UseCases.Abstractions;

namespace Persistance.Data;

public class AppDBContext(DbContextOptions context) : DbContext(context), IAppDBContext
{
    public DbSet<Amenity> Amenities => Set<Amenity>();
    public DbSet<BankAccount> BankAccounts => Set<BankAccount>();
    public DbSet<BankInfo> BankInfos => Set<BankInfo>();
    public DbSet<Booking> Bookings => Set<Booking>();
    public DbSet<Car> Cars => Set<Car>();
    public DbSet<CarAmenity> CarAmenities => Set<CarAmenity>();
    public DbSet<CarReport> CarReports => Set<CarReport>();
    public DbSet<CarStatistic> CarStatistics => Set<CarStatistic>();
    public DbSet<License> Licenses => Set<License>();
    public DbSet<EncryptionKey> EncryptionKeys => Set<EncryptionKey>();
    public DbSet<Feedback> Feedbacks => Set<Feedback>();
    public DbSet<ImageCar> ImageCars => Set<ImageCar>();
    public DbSet<ImageFeedback> ImageFeedbacks => Set<ImageFeedback>();
    public DbSet<ImageReport> ImageReports => Set<ImageReport>();
    public DbSet<Manufacturer> Manufacturers => Set<Manufacturer>();
    public DbSet<RefreshToken> RefreshTokens => Set<RefreshToken>();
    public DbSet<Transaction> Transactions => Set<Transaction>();
    public DbSet<TripTracking> TripTrackings => Set<TripTracking>();
    public DbSet<User> Users => Set<User>();
    public DbSet<UserStatistic> UserStatistics => Set<UserStatistic>();
    public DbSet<WithdrawalRequest> WithdrawalRequests => Set<WithdrawalRequest>();
    public DbSet<Compensation> Compensations => Set<Compensation>();
    public DbSet<Contract> Contracts => Set<Contract>();
    public DbSet<FuelType> FuelTypes => Set<FuelType>();
    public DbSet<ImageType> ImageTypes => Set<ImageType>();
    public DbSet<TransactionType> TransactionTypes => Set<TransactionType>();
    public DbSet<TransmissionType> TransmissionTypes => Set<TransmissionType>();
    public DbSet<UserRole> UserRoles => Set<UserRole>();
    public DbSet<Model> Models => Set<Model>();
    public DbSet<InspectionSchedule> InspectionSchedules => Set<InspectionSchedule>();
    public DbSet<CarContract> CarContracts => Set<CarContract>();
    public DbSet<CarGPS> CarGPSes => Set<CarGPS>();
    public DbSet<GPSDevice> GPSDevices => Set<GPSDevice>();
    public DbSet<CarInspection> CarInspections => Set<CarInspection>();
    public DbSet<InspectionPhoto> InspectionPhotos => Set<InspectionPhoto>();

    async Task IAppDBContext.SaveChangesAsync(CancellationToken cancellationToken) =>
        await SaveChangesAsync(cancellationToken);

    protected override void OnModelCreating(ModelBuilder modelBuilder)
    {
        base.OnModelCreating(modelBuilder);
        // Apply query filter for BaseEntity
        foreach (var entityType in modelBuilder.Model.GetEntityTypes())
        {
            if (typeof(BaseEntity).IsAssignableFrom(entityType.ClrType))
            {
                var parameter = Expression.Parameter(entityType.ClrType, "e");
                var body = Expression.Equal(
                    Expression.Property(parameter, nameof(BaseEntity.IsDeleted)),
                    Expression.Constant(false)
                );
                modelBuilder
                    .Entity(entityType.ClrType)
                    .HasQueryFilter(Expression.Lambda(body, parameter));
            }
        }
    }
}
=======
using System.Linq.Expressions;

using Domain.Entities;
using Domain.Shared;

using Microsoft.EntityFrameworkCore;

using UseCases.Abstractions;

namespace Persistance.Data;

public class AppDBContext(DbContextOptions context) : DbContext(context), IAppDBContext
{
    public DbSet<Amenity> Amenities => Set<Amenity>();
    public DbSet<BankAccount> BankAccounts => Set<BankAccount>();
    public DbSet<BankInfo> BankInfos => Set<BankInfo>();
    public DbSet<Booking> Bookings => Set<Booking>();
    public DbSet<Car> Cars => Set<Car>();
    public DbSet<CarAmenity> CarAmenities => Set<CarAmenity>();
    public DbSet<CarReport> CarReports => Set<CarReport>();
    public DbSet<CarStatistic> CarStatistics => Set<CarStatistic>();
    public DbSet<EncryptionKey> EncryptionKeys => Set<EncryptionKey>();
    public DbSet<Feedback> Feedbacks => Set<Feedback>();
    public DbSet<ImageCar> ImageCars => Set<ImageCar>();
    public DbSet<ImageFeedback> ImageFeedbacks => Set<ImageFeedback>();
    public DbSet<ImageReport> ImageReports => Set<ImageReport>();
    public DbSet<Manufacturer> Manufacturers => Set<Manufacturer>();
    public DbSet<RefreshToken> RefreshTokens => Set<RefreshToken>();
    public DbSet<Transaction> Transactions => Set<Transaction>();
    public DbSet<TripTracking> TripTrackings => Set<TripTracking>();
    public DbSet<User> Users => Set<User>();
    public DbSet<UserStatistic> UserStatistics => Set<UserStatistic>();
    public DbSet<WithdrawalRequest> WithdrawalRequests => Set<WithdrawalRequest>();
    public DbSet<Compensation> Compensations => Set<Compensation>();
    public DbSet<Contract> Contracts => Set<Contract>();
    public DbSet<FuelType> FuelTypes => Set<FuelType>();
    public DbSet<ImageType> ImageTypes => Set<ImageType>();
    public DbSet<TransactionType> TransactionTypes => Set<TransactionType>();
    public DbSet<TransmissionType> TransmissionTypes => Set<TransmissionType>();
    public DbSet<UserRole> UserRoles => Set<UserRole>();
    public DbSet<Model> Models => Set<Model>();
    public DbSet<InspectionSchedule> InspectionSchedules => Set<InspectionSchedule>();
    public DbSet<CarContract> CarContracts => Set<CarContract>();
    public DbSet<CarGPS> CarGPSes => Set<CarGPS>();
    public DbSet<GPSDevice> GPSDevices => Set<GPSDevice>();
    public DbSet<CarInspection> CarInspections => Set<CarInspection>();
    public DbSet<InspectionPhoto> InspectionPhotos => Set<InspectionPhoto>();

    async Task IAppDBContext.SaveChangesAsync(CancellationToken cancellationToken) =>
        await SaveChangesAsync(cancellationToken);

    protected override void OnModelCreating(ModelBuilder modelBuilder)
    {
        base.OnModelCreating(modelBuilder);
        // Apply query filter for BaseEntity
        foreach (var entityType in modelBuilder.Model.GetEntityTypes())
        {
            if (typeof(BaseEntity).IsAssignableFrom(entityType.ClrType))
            {
                var parameter = Expression.Parameter(entityType.ClrType, "e");
                var body = Expression.Equal(
                    Expression.Property(parameter, nameof(BaseEntity.IsDeleted)),
                    Expression.Constant(false)
                );
                modelBuilder
                    .Entity(entityType.ClrType)
                    .HasQueryFilter(Expression.Lambda(body, parameter));
            }
        }
    }
}
>>>>>>> cea7df3f
<|MERGE_RESOLUTION|>--- conflicted
+++ resolved
@@ -1,74 +1,3 @@
-<<<<<<< HEAD
-using System.Linq.Expressions;
-using Domain.Entities;
-using Domain.Shared;
-using Microsoft.EntityFrameworkCore;
-using UseCases.Abstractions;
-
-namespace Persistance.Data;
-
-public class AppDBContext(DbContextOptions context) : DbContext(context), IAppDBContext
-{
-    public DbSet<Amenity> Amenities => Set<Amenity>();
-    public DbSet<BankAccount> BankAccounts => Set<BankAccount>();
-    public DbSet<BankInfo> BankInfos => Set<BankInfo>();
-    public DbSet<Booking> Bookings => Set<Booking>();
-    public DbSet<Car> Cars => Set<Car>();
-    public DbSet<CarAmenity> CarAmenities => Set<CarAmenity>();
-    public DbSet<CarReport> CarReports => Set<CarReport>();
-    public DbSet<CarStatistic> CarStatistics => Set<CarStatistic>();
-    public DbSet<License> Licenses => Set<License>();
-    public DbSet<EncryptionKey> EncryptionKeys => Set<EncryptionKey>();
-    public DbSet<Feedback> Feedbacks => Set<Feedback>();
-    public DbSet<ImageCar> ImageCars => Set<ImageCar>();
-    public DbSet<ImageFeedback> ImageFeedbacks => Set<ImageFeedback>();
-    public DbSet<ImageReport> ImageReports => Set<ImageReport>();
-    public DbSet<Manufacturer> Manufacturers => Set<Manufacturer>();
-    public DbSet<RefreshToken> RefreshTokens => Set<RefreshToken>();
-    public DbSet<Transaction> Transactions => Set<Transaction>();
-    public DbSet<TripTracking> TripTrackings => Set<TripTracking>();
-    public DbSet<User> Users => Set<User>();
-    public DbSet<UserStatistic> UserStatistics => Set<UserStatistic>();
-    public DbSet<WithdrawalRequest> WithdrawalRequests => Set<WithdrawalRequest>();
-    public DbSet<Compensation> Compensations => Set<Compensation>();
-    public DbSet<Contract> Contracts => Set<Contract>();
-    public DbSet<FuelType> FuelTypes => Set<FuelType>();
-    public DbSet<ImageType> ImageTypes => Set<ImageType>();
-    public DbSet<TransactionType> TransactionTypes => Set<TransactionType>();
-    public DbSet<TransmissionType> TransmissionTypes => Set<TransmissionType>();
-    public DbSet<UserRole> UserRoles => Set<UserRole>();
-    public DbSet<Model> Models => Set<Model>();
-    public DbSet<InspectionSchedule> InspectionSchedules => Set<InspectionSchedule>();
-    public DbSet<CarContract> CarContracts => Set<CarContract>();
-    public DbSet<CarGPS> CarGPSes => Set<CarGPS>();
-    public DbSet<GPSDevice> GPSDevices => Set<GPSDevice>();
-    public DbSet<CarInspection> CarInspections => Set<CarInspection>();
-    public DbSet<InspectionPhoto> InspectionPhotos => Set<InspectionPhoto>();
-
-    async Task IAppDBContext.SaveChangesAsync(CancellationToken cancellationToken) =>
-        await SaveChangesAsync(cancellationToken);
-
-    protected override void OnModelCreating(ModelBuilder modelBuilder)
-    {
-        base.OnModelCreating(modelBuilder);
-        // Apply query filter for BaseEntity
-        foreach (var entityType in modelBuilder.Model.GetEntityTypes())
-        {
-            if (typeof(BaseEntity).IsAssignableFrom(entityType.ClrType))
-            {
-                var parameter = Expression.Parameter(entityType.ClrType, "e");
-                var body = Expression.Equal(
-                    Expression.Property(parameter, nameof(BaseEntity.IsDeleted)),
-                    Expression.Constant(false)
-                );
-                modelBuilder
-                    .Entity(entityType.ClrType)
-                    .HasQueryFilter(Expression.Lambda(body, parameter));
-            }
-        }
-    }
-}
-=======
 using System.Linq.Expressions;
 
 using Domain.Entities;
@@ -139,5 +68,4 @@
             }
         }
     }
-}
->>>>>>> cea7df3f
+}