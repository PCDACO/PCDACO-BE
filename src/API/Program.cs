--- conflicted
+++ resolved
@@ -1,96 +1,92 @@
-using API;
-using API.Middlewares;
-using API.Utils;
-
-using CloudinaryDotNet;
-
-using dotenv.net;
-
-using Hangfire;
-
-using Microsoft.Extensions.Options;
-
-using OpenTelemetry.Resources;
-using OpenTelemetry.Trace;
-
-using Serilog;
-
-using UseCases.Services.SignalR;
-
-var builder = WebApplication.CreateBuilder(args);
-
-// Add services to the container.
-// Learn more about configuring Swagger/OpenAPI at https://aka.ms/aspnetcore/swashbuckle
-builder.Services.AddEndpointsApiExplorer();
-builder.Services.AddSwaggerGen();
-
-DotEnv.Load(options: new DotEnvOptions(probeForEnv: true));
-builder.Configuration.AddEnvironmentVariables();
-Cloudinary cloudinary = new(Environment.GetEnvironmentVariable("CLOUDINARY_URL"));
-cloudinary.Api.Secure = true;
-
-builder.Services.AddSingleton(cloudinary);
-builder.Services.AddServices(builder.Configuration);
-builder.Services.AddPayOSService(builder.Configuration);
-builder.Services.AddEmailService(builder.Configuration);
-builder.Services.AddSignalR();
-builder.Services.AddHangFireService(builder.Configuration);
-
-builder.Services.AddMemoryCache();
-
-// ADD SEQ
-string seqUrl = builder.Configuration["SEQ_URL"] ?? throw new Exception("Missing SEQ_URL");
-builder.Host.UseSerilog(
-    (context, configuration) =>
-    {
-        configuration
-            .WriteTo.Console(restrictedToMinimumLevel: Serilog.Events.LogEventLevel.Warning)
-            .WriteTo.Seq(
-                serverUrl: seqUrl,
-                restrictedToMinimumLevel: Serilog.Events.LogEventLevel.Information
-            );
-    }
-);
-
-builder
-    .Services.AddOpenTelemetry()
-    .ConfigureResource(r => r.AddService("API"))
-    .WithTracing(tracing =>
-    {
-        tracing.AddHttpClientInstrumentation()
-            .AddAspNetCoreInstrumentation();
-        tracing.AddOtlpExporter();
-    });
-var app = builder.Build();
-await UpdateDatabase.Execute(app);
-app.UseStaticFiles();
-
-// Configure the HTTP request pipeline.
-if (app.Environment.IsDevelopment())
-{
-    app.UseSwagger();
-    app.UseSwaggerUI(c =>
-    {
-        c.SwaggerEndpoint("/swagger/v1/swagger.json", "MyAPI");
-        c.InjectStylesheet("/swagger-ui/SwaggerDark.css");
-    });
-}
-
-<<<<<<< HEAD
-await UpdateDatabase.Execute(app);
-=======
->>>>>>> 995056cc
-app.UseAuthentication();
-app.UseMiddleware<AuthMiddleware>();
-app.UseAuthorization();
-app.UseMiddleware<RequestResponseLoggingMiddleware>();
-app.UseHttpsRedirection();
-
-app.MapHub<LocationHub>("location-hub");
-app.MapHub<ScheduleHub>("schedule-hub");
-
-app.UseHangfireDashboard();
-HangfireConfig.RegisterRecurringJob();
-
-app.AddAppConfig();
+using API;
+using API.Middlewares;
+using API.Utils;
+
+using CloudinaryDotNet;
+
+using dotenv.net;
+
+using Hangfire;
+
+using Microsoft.Extensions.Options;
+
+using OpenTelemetry.Resources;
+using OpenTelemetry.Trace;
+
+using Serilog;
+
+using UseCases.Services.SignalR;
+
+var builder = WebApplication.CreateBuilder(args);
+
+// Add services to the container.
+// Learn more about configuring Swagger/OpenAPI at https://aka.ms/aspnetcore/swashbuckle
+builder.Services.AddEndpointsApiExplorer();
+builder.Services.AddSwaggerGen();
+
+DotEnv.Load(options: new DotEnvOptions(probeForEnv: true));
+builder.Configuration.AddEnvironmentVariables();
+Cloudinary cloudinary = new(Environment.GetEnvironmentVariable("CLOUDINARY_URL"));
+cloudinary.Api.Secure = true;
+
+builder.Services.AddSingleton(cloudinary);
+builder.Services.AddServices(builder.Configuration);
+builder.Services.AddPayOSService(builder.Configuration);
+builder.Services.AddEmailService(builder.Configuration);
+builder.Services.AddSignalR();
+builder.Services.AddHangFireService(builder.Configuration);
+
+builder.Services.AddMemoryCache();
+
+// ADD SEQ
+string seqUrl = builder.Configuration["SEQ_URL"] ?? throw new Exception("Missing SEQ_URL");
+builder.Host.UseSerilog(
+    (context, configuration) =>
+    {
+        configuration
+            .WriteTo.Console(restrictedToMinimumLevel: Serilog.Events.LogEventLevel.Warning)
+            .WriteTo.Seq(
+                serverUrl: seqUrl,
+                restrictedToMinimumLevel: Serilog.Events.LogEventLevel.Information
+            );
+    }
+);
+
+builder
+    .Services.AddOpenTelemetry()
+    .ConfigureResource(r => r.AddService("API"))
+    .WithTracing(tracing =>
+    {
+        tracing.AddHttpClientInstrumentation()
+            .AddAspNetCoreInstrumentation();
+        tracing.AddOtlpExporter();
+    });
+var app = builder.Build();
+await UpdateDatabase.Execute(app);
+app.UseStaticFiles();
+
+// Configure the HTTP request pipeline.
+if (app.Environment.IsDevelopment())
+{
+    app.UseSwagger();
+    app.UseSwaggerUI(c =>
+    {
+        c.SwaggerEndpoint("/swagger/v1/swagger.json", "MyAPI");
+        c.InjectStylesheet("/swagger-ui/SwaggerDark.css");
+    });
+}
+
+app.UseAuthentication();
+app.UseMiddleware<AuthMiddleware>();
+app.UseAuthorization();
+app.UseMiddleware<RequestResponseLoggingMiddleware>();
+app.UseHttpsRedirection();
+
+app.MapHub<LocationHub>("location-hub");
+app.MapHub<ScheduleHub>("schedule-hub");
+
+app.UseHangfireDashboard();
+HangfireConfig.RegisterRecurringJob();
+
+app.AddAppConfig();
 app.Run();