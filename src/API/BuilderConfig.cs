--- conflicted
+++ resolved
@@ -1,149 +1,146 @@
-using System.Text;
-using System.Threading.Channels;
-
-using API.Middlewares;
-
-using Carter;
-
-using Domain.Data;
-using Domain.Shared;
-
-using Infrastructure;
-using Infrastructure.Encryption;
-using Infrastructure.Medias;
-
-using Microsoft.AspNetCore.Authentication.JwtBearer;
-using Microsoft.IdentityModel.Tokens;
-using Microsoft.OpenApi.Models;
-
-using Persistance;
-
-using UseCases;
-using UseCases.Abstractions;
-using UseCases.BackgroundServices.BS_CarStatistics;
-using UseCases.BackgroundServices.InspectionSchedule;
-using UseCases.Utils;
-
-namespace API;
-
-public static class BuilderConfig
-{
-    public static IServiceCollection AddServices(this IServiceCollection services, IConfiguration configuration)
-    {
-        // Add swagger 
-        services.AddSwaggerGen(option =>
-        {
-            option.EnableAnnotations();
-            option.SwaggerDoc("v1", new OpenApiInfo
-            {
-                Title = "API",
-                Version = "v1"
-            });
-            option.AddSecurityDefinition(name: "Bearer", securityScheme: new OpenApiSecurityScheme
-            {
-                Name = "Authorization",
-                Description = "Enter the Bearer Authorization string as following: `Bearer Generated-JWT-Token`",
-                In = ParameterLocation.Header,
-                Type = SecuritySchemeType.Http,
-                BearerFormat = "JWT",
-                Scheme = "Bearer"
-            });
-            option.AddSecurityRequirement(new OpenApiSecurityRequirement
-            {
-            {
-                new OpenApiSecurityScheme
-                {
-                Reference = new OpenApiReference
-                {
-                    Type = ReferenceType.SecurityScheme,
-                    Id = "Bearer"
-                },
-                },
-                []
-            }
-            });
-        });
-        services.AddAuthentication(JwtBearerDefaults.AuthenticationScheme)
-            .AddJwtBearer(options =>
-                {
-                    options.Authority = configuration["ISSUER"];
-                    options.Audience = configuration["AUDIENCE"];
-                    options.TokenValidationParameters = new TokenValidationParameters
-                    {
-                        ValidateIssuer = false,
-                        ValidateAudience = true,
-                        ValidateLifetime = true,
-                        LifetimeValidator = (notBefore, expires, securityToken, validationParameters) =>
-                        {
-                            // Custom expiration logic
-                            if (expires.HasValue && expires.Value < DateTime.UtcNow)
-                            {
-                                // Token is expired
-                                return false;
-                            }
-                            return true; // Token is valid
-                        },
-                        ValidateIssuerSigningKey = true,
-                        IssuerSigningKey = new SymmetricSecurityKey(Encoding.UTF8.GetBytes(configuration["SECRET_KEY"] ?? throw new Exception("Secret Key is missing"))),
-                    };
-                });
-        services.AddAuthorization();
-        // Add cors
-        services.AddCors(options =>
-        {
-            options.AddPolicy("AllowAll",
-                builder =>
-                {
-                    builder.AllowAnyOrigin()
-                        .AllowAnyMethod()
-                        .AllowAnyHeader();
-                });
-        });
-
-        // Add services to the container.
-        services.AddScoped<IAesEncryptionService, AesEncryptionService>();
-        services.AddScoped<IKeyManagementService, KeyManagementService>();
-        services.AddScoped<ICloudinaryServices, CloudinaryServices>();
-        services.AddScoped<TokenService>();
-        services.AddScoped<AuthMiddleware>();
-        // Add singletons
-        services.AddSingleton(new JwtSettings()
-        {
-            Issuer = configuration["ISSUER"] ?? throw new Exception("Issuer is missing"),
-            Audience = configuration["AUDIENCE"] ?? throw new Exception("Audience is missing"),
-            SecretKey = configuration["SECRET_KEY"] ?? throw new Exception("SecretKey is missing"),
-            TokenExpirationInMinutes = int.Parse(
-                configuration["TOKEN_EXPIRATION_IN_MINUTES"] ?? throw new Exception("TokenExpirationInMinutes is missing")
-            )
-        });
-        services.AddSingleton(new EncryptionSettings()
-        {
-            Key = configuration["MASTER_KEY"] ?? throw new Exception("Encryption Key is missing")
-        });
-        services.AddSingleton(NetTopologySuite.NtsGeometryServices.Instance.CreateGeometryFactory(srid: 4326));
-        services.AddSingleton<DeviceStatusesData>();
-        services.AddSingleton<TransactionStatusesData>();
-<<<<<<< HEAD
-        services.AddSingleton<BookingStatusesData>();
-=======
-        services.AddSingleton<UserRolesData>();
->>>>>>> 423f07c6
-        // add channels
-        services.AddSingleton(_ =>
-            Channel.CreateUnbounded<CreateInspectionScheduleChannel>());
-        // add background service
-        services.AddHostedService<UpdateCarStatisticsBackgroundService>();
-        // add problem details
-        services.AddProblemDetails();
-        // Add exception handlers
-        services.AddExceptionHandler<ValidationAppExceptionHandler>();
-        services.AddExceptionHandler<ExceptionHandlerMiddleware>();
-        services.AddCarter();
-        // Add services of other layers
-        services.AddPersistance(configuration);
-        services.AddUseCases();
-        services.AddInfrastructure();
-        services.AddDistributedMemoryCache();
-        return services;
-    }
-}
+using System.Text;
+using System.Threading.Channels;
+
+using API.Middlewares;
+
+using Carter;
+
+using Domain.Data;
+using Domain.Shared;
+
+using Infrastructure;
+using Infrastructure.Encryption;
+using Infrastructure.Medias;
+
+using Microsoft.AspNetCore.Authentication.JwtBearer;
+using Microsoft.IdentityModel.Tokens;
+using Microsoft.OpenApi.Models;
+
+using Persistance;
+
+using UseCases;
+using UseCases.Abstractions;
+using UseCases.BackgroundServices.BS_CarStatistics;
+using UseCases.BackgroundServices.InspectionSchedule;
+using UseCases.Utils;
+
+namespace API;
+
+public static class BuilderConfig
+{
+    public static IServiceCollection AddServices(this IServiceCollection services, IConfiguration configuration)
+    {
+        // Add swagger 
+        services.AddSwaggerGen(option =>
+        {
+            option.EnableAnnotations();
+            option.SwaggerDoc("v1", new OpenApiInfo
+            {
+                Title = "API",
+                Version = "v1"
+            });
+            option.AddSecurityDefinition(name: "Bearer", securityScheme: new OpenApiSecurityScheme
+            {
+                Name = "Authorization",
+                Description = "Enter the Bearer Authorization string as following: `Bearer Generated-JWT-Token`",
+                In = ParameterLocation.Header,
+                Type = SecuritySchemeType.Http,
+                BearerFormat = "JWT",
+                Scheme = "Bearer"
+            });
+            option.AddSecurityRequirement(new OpenApiSecurityRequirement
+            {
+            {
+                new OpenApiSecurityScheme
+                {
+                Reference = new OpenApiReference
+                {
+                    Type = ReferenceType.SecurityScheme,
+                    Id = "Bearer"
+                },
+                },
+                []
+            }
+            });
+        });
+        services.AddAuthentication(JwtBearerDefaults.AuthenticationScheme)
+            .AddJwtBearer(options =>
+                {
+                    options.Authority = configuration["ISSUER"];
+                    options.Audience = configuration["AUDIENCE"];
+                    options.TokenValidationParameters = new TokenValidationParameters
+                    {
+                        ValidateIssuer = false,
+                        ValidateAudience = true,
+                        ValidateLifetime = true,
+                        LifetimeValidator = (notBefore, expires, securityToken, validationParameters) =>
+                        {
+                            // Custom expiration logic
+                            if (expires.HasValue && expires.Value < DateTime.UtcNow)
+                            {
+                                // Token is expired
+                                return false;
+                            }
+                            return true; // Token is valid
+                        },
+                        ValidateIssuerSigningKey = true,
+                        IssuerSigningKey = new SymmetricSecurityKey(Encoding.UTF8.GetBytes(configuration["SECRET_KEY"] ?? throw new Exception("Secret Key is missing"))),
+                    };
+                });
+        services.AddAuthorization();
+        // Add cors
+        services.AddCors(options =>
+        {
+            options.AddPolicy("AllowAll",
+                builder =>
+                {
+                    builder.AllowAnyOrigin()
+                        .AllowAnyMethod()
+                        .AllowAnyHeader();
+                });
+        });
+
+        // Add services to the container.
+        services.AddScoped<IAesEncryptionService, AesEncryptionService>();
+        services.AddScoped<IKeyManagementService, KeyManagementService>();
+        services.AddScoped<ICloudinaryServices, CloudinaryServices>();
+        services.AddScoped<TokenService>();
+        services.AddScoped<AuthMiddleware>();
+        // Add singletons
+        services.AddSingleton(new JwtSettings()
+        {
+            Issuer = configuration["ISSUER"] ?? throw new Exception("Issuer is missing"),
+            Audience = configuration["AUDIENCE"] ?? throw new Exception("Audience is missing"),
+            SecretKey = configuration["SECRET_KEY"] ?? throw new Exception("SecretKey is missing"),
+            TokenExpirationInMinutes = int.Parse(
+                configuration["TOKEN_EXPIRATION_IN_MINUTES"] ?? throw new Exception("TokenExpirationInMinutes is missing")
+            )
+        });
+        services.AddSingleton(new EncryptionSettings()
+        {
+            Key = configuration["MASTER_KEY"] ?? throw new Exception("Encryption Key is missing")
+        });
+        services.AddSingleton(NetTopologySuite.NtsGeometryServices.Instance.CreateGeometryFactory(srid: 4326));
+        services.AddSingleton<DeviceStatusesData>();
+        services.AddSingleton<TransactionStatusesData>();
+        services.AddSingleton<BookingStatusesData>();
+        services.AddSingleton<UserRolesData>();
+        // add channels
+        services.AddSingleton(_ =>
+            Channel.CreateUnbounded<CreateInspectionScheduleChannel>());
+        // add background service
+        services.AddHostedService<UpdateCarStatisticsBackgroundService>();
+        // add problem details
+        services.AddProblemDetails();
+        // Add exception handlers
+        services.AddExceptionHandler<ValidationAppExceptionHandler>();
+        services.AddExceptionHandler<ExceptionHandlerMiddleware>();
+        services.AddCarter();
+        // Add services of other layers
+        services.AddPersistance(configuration);
+        services.AddUseCases();
+        services.AddInfrastructure();
+        services.AddDistributedMemoryCache();
+        return services;
+    }
+}