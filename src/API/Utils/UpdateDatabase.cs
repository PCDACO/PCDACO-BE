using System.Threading.Tasks;

using Domain.Data;
using Domain.Entities;

using Microsoft.EntityFrameworkCore;

using Persistance.Bogus;
using Persistance.Data;

namespace API.Utils;

public class UpdateDatabase
{
    public static async Task Execute(IApplicationBuilder app)
    {
        // Update database
        using var scope = app
            .ApplicationServices.GetRequiredService<IServiceScopeFactory>()
            .CreateScope();
        using var context = scope.ServiceProvider.GetService<AppDBContext>();
        if (context is null)
            throw new ArgumentNullException(nameof(context));
        context.Database.EnsureDeleted();
        context.Database.Migrate();
        // Seed data
        Amenity[] amenities = AmenityGenerator.Execute();
        BankInfo[] bankInfos = BankInfoGenerator.Execute();
        BookingStatus[] bookingStatuses = BookingStatusGenerator.Execute();
        CarStatus[] carStatuses = CarStatusGenerator.Execute();
        CompensationStatus[] compensationStatuses = CompensationStatusGenerator.Execute();
        FuelType[] fuelTypes = FuelTypeGenerator.Execute();
        ImageType[] imageTypes = ImageTypeGenerator.Execute();
        Manufacturer[] manufacturers = ManufacturerGenerator.Execute();
        TransactionStatus[] transactionStatuses = TransactionStatusGenerator.Execute();
        TransactionType[] transactionTypes = TransactionTypeGenerator.Execute();
        TransmissionType[] transmissionTypes = TransmissionTypeGenerator.Execute();
        ContractStatus[] contractStatuses = ContractStatusGenerator.Execute();
        UserRole[] userRoles = UserRoleGenerator.Execute();
        WithdrawalRequestStatus[] withdrawalRequestStatuses =
            WithdrawalRequestStatusGenerator.Execute();
        Model[] models = ModelGenerator.Execute(manufacturers);
        InspectionStatus[] inspectionStatuses = InspectionStatusGenerator.Execute();
        DeviceStatus[] deviceStatuses = DeviceStatusGenerator.Execute();
        List<Task> tasks = [];
        tasks.Add(context.AddRangeAsync(withdrawalRequestStatuses));
        tasks.Add(context.AddRangeAsync(userRoles));
        tasks.Add(context.AddRangeAsync(contractStatuses));
        tasks.Add(context.AddRangeAsync(amenities));
        tasks.Add(context.AddRangeAsync(bankInfos));
        tasks.Add(context.AddRangeAsync(bookingStatuses));
        tasks.Add(context.AddRangeAsync(carStatuses));
        tasks.Add(context.AddRangeAsync(compensationStatuses));
        tasks.Add(context.AddRangeAsync(fuelTypes));
        tasks.Add(context.AddRangeAsync(imageTypes));
        tasks.Add(context.AddRangeAsync(transactionStatuses));
        tasks.Add(context.AddRangeAsync(transactionTypes));
        tasks.Add(context.AddRangeAsync(transmissionTypes));
        tasks.Add(context.AddRangeAsync(manufacturers));
        tasks.Add(context.AddRangeAsync(models));
        tasks.Add(context.AddRangeAsync(inspectionStatuses));
        tasks.Add(context.AddRangeAsync(deviceStatuses));
        tasks.Add(context.AddRangeAsync());
        await Task.WhenAll(tasks);
        await context.SaveChangesAsync();
        // Load init data to initial objects.
        DeviceStatusesData gpsData = app.ApplicationServices.GetRequiredService<DeviceStatusesData>();
        gpsData.SetStatuses(deviceStatuses);
        TransactionStatusesData transactionStatusesData = app.ApplicationServices.GetRequiredService<TransactionStatusesData>();
        transactionStatusesData.Set(transactionStatuses);
<<<<<<< HEAD
        BookingStatusesData bookingStatusesData = app.ApplicationServices.GetRequiredService<BookingStatusesData>();
        bookingStatusesData.Set(bookingStatuses);
=======
        UserRolesData userRolesData = app.ApplicationServices.GetRequiredService<UserRolesData>();
        userRolesData.Set(userRoles);
>>>>>>> 423f07c6
    }
}
<|MERGE_RESOLUTION|>--- conflicted
+++ resolved
@@ -1,79 +1,76 @@
-using System.Threading.Tasks;
-
-using Domain.Data;
-using Domain.Entities;
-
-using Microsoft.EntityFrameworkCore;
-
-using Persistance.Bogus;
-using Persistance.Data;
-
-namespace API.Utils;
-
-public class UpdateDatabase
-{
-    public static async Task Execute(IApplicationBuilder app)
-    {
-        // Update database
-        using var scope = app
-            .ApplicationServices.GetRequiredService<IServiceScopeFactory>()
-            .CreateScope();
-        using var context = scope.ServiceProvider.GetService<AppDBContext>();
-        if (context is null)
-            throw new ArgumentNullException(nameof(context));
-        context.Database.EnsureDeleted();
-        context.Database.Migrate();
-        // Seed data
-        Amenity[] amenities = AmenityGenerator.Execute();
-        BankInfo[] bankInfos = BankInfoGenerator.Execute();
-        BookingStatus[] bookingStatuses = BookingStatusGenerator.Execute();
-        CarStatus[] carStatuses = CarStatusGenerator.Execute();
-        CompensationStatus[] compensationStatuses = CompensationStatusGenerator.Execute();
-        FuelType[] fuelTypes = FuelTypeGenerator.Execute();
-        ImageType[] imageTypes = ImageTypeGenerator.Execute();
-        Manufacturer[] manufacturers = ManufacturerGenerator.Execute();
-        TransactionStatus[] transactionStatuses = TransactionStatusGenerator.Execute();
-        TransactionType[] transactionTypes = TransactionTypeGenerator.Execute();
-        TransmissionType[] transmissionTypes = TransmissionTypeGenerator.Execute();
-        ContractStatus[] contractStatuses = ContractStatusGenerator.Execute();
-        UserRole[] userRoles = UserRoleGenerator.Execute();
-        WithdrawalRequestStatus[] withdrawalRequestStatuses =
-            WithdrawalRequestStatusGenerator.Execute();
-        Model[] models = ModelGenerator.Execute(manufacturers);
-        InspectionStatus[] inspectionStatuses = InspectionStatusGenerator.Execute();
-        DeviceStatus[] deviceStatuses = DeviceStatusGenerator.Execute();
-        List<Task> tasks = [];
-        tasks.Add(context.AddRangeAsync(withdrawalRequestStatuses));
-        tasks.Add(context.AddRangeAsync(userRoles));
-        tasks.Add(context.AddRangeAsync(contractStatuses));
-        tasks.Add(context.AddRangeAsync(amenities));
-        tasks.Add(context.AddRangeAsync(bankInfos));
-        tasks.Add(context.AddRangeAsync(bookingStatuses));
-        tasks.Add(context.AddRangeAsync(carStatuses));
-        tasks.Add(context.AddRangeAsync(compensationStatuses));
-        tasks.Add(context.AddRangeAsync(fuelTypes));
-        tasks.Add(context.AddRangeAsync(imageTypes));
-        tasks.Add(context.AddRangeAsync(transactionStatuses));
-        tasks.Add(context.AddRangeAsync(transactionTypes));
-        tasks.Add(context.AddRangeAsync(transmissionTypes));
-        tasks.Add(context.AddRangeAsync(manufacturers));
-        tasks.Add(context.AddRangeAsync(models));
-        tasks.Add(context.AddRangeAsync(inspectionStatuses));
-        tasks.Add(context.AddRangeAsync(deviceStatuses));
-        tasks.Add(context.AddRangeAsync());
-        await Task.WhenAll(tasks);
-        await context.SaveChangesAsync();
-        // Load init data to initial objects.
-        DeviceStatusesData gpsData = app.ApplicationServices.GetRequiredService<DeviceStatusesData>();
-        gpsData.SetStatuses(deviceStatuses);
-        TransactionStatusesData transactionStatusesData = app.ApplicationServices.GetRequiredService<TransactionStatusesData>();
-        transactionStatusesData.Set(transactionStatuses);
-<<<<<<< HEAD
-        BookingStatusesData bookingStatusesData = app.ApplicationServices.GetRequiredService<BookingStatusesData>();
-        bookingStatusesData.Set(bookingStatuses);
-=======
-        UserRolesData userRolesData = app.ApplicationServices.GetRequiredService<UserRolesData>();
-        userRolesData.Set(userRoles);
->>>>>>> 423f07c6
-    }
-}
+using System.Threading.Tasks;
+
+using Domain.Data;
+using Domain.Entities;
+
+using Microsoft.EntityFrameworkCore;
+
+using Persistance.Bogus;
+using Persistance.Data;
+
+namespace API.Utils;
+
+public class UpdateDatabase
+{
+    public static async Task Execute(IApplicationBuilder app)
+    {
+        // Update database
+        using var scope = app
+            .ApplicationServices.GetRequiredService<IServiceScopeFactory>()
+            .CreateScope();
+        using var context = scope.ServiceProvider.GetService<AppDBContext>();
+        if (context is null)
+            throw new ArgumentNullException(nameof(context));
+        context.Database.EnsureDeleted();
+        context.Database.Migrate();
+        // Seed data
+        Amenity[] amenities = AmenityGenerator.Execute();
+        BankInfo[] bankInfos = BankInfoGenerator.Execute();
+        BookingStatus[] bookingStatuses = BookingStatusGenerator.Execute();
+        CarStatus[] carStatuses = CarStatusGenerator.Execute();
+        CompensationStatus[] compensationStatuses = CompensationStatusGenerator.Execute();
+        FuelType[] fuelTypes = FuelTypeGenerator.Execute();
+        ImageType[] imageTypes = ImageTypeGenerator.Execute();
+        Manufacturer[] manufacturers = ManufacturerGenerator.Execute();
+        TransactionStatus[] transactionStatuses = TransactionStatusGenerator.Execute();
+        TransactionType[] transactionTypes = TransactionTypeGenerator.Execute();
+        TransmissionType[] transmissionTypes = TransmissionTypeGenerator.Execute();
+        ContractStatus[] contractStatuses = ContractStatusGenerator.Execute();
+        UserRole[] userRoles = UserRoleGenerator.Execute();
+        WithdrawalRequestStatus[] withdrawalRequestStatuses =
+            WithdrawalRequestStatusGenerator.Execute();
+        Model[] models = ModelGenerator.Execute(manufacturers);
+        InspectionStatus[] inspectionStatuses = InspectionStatusGenerator.Execute();
+        DeviceStatus[] deviceStatuses = DeviceStatusGenerator.Execute();
+        List<Task> tasks = [];
+        tasks.Add(context.AddRangeAsync(withdrawalRequestStatuses));
+        tasks.Add(context.AddRangeAsync(userRoles));
+        tasks.Add(context.AddRangeAsync(contractStatuses));
+        tasks.Add(context.AddRangeAsync(amenities));
+        tasks.Add(context.AddRangeAsync(bankInfos));
+        tasks.Add(context.AddRangeAsync(bookingStatuses));
+        tasks.Add(context.AddRangeAsync(carStatuses));
+        tasks.Add(context.AddRangeAsync(compensationStatuses));
+        tasks.Add(context.AddRangeAsync(fuelTypes));
+        tasks.Add(context.AddRangeAsync(imageTypes));
+        tasks.Add(context.AddRangeAsync(transactionStatuses));
+        tasks.Add(context.AddRangeAsync(transactionTypes));
+        tasks.Add(context.AddRangeAsync(transmissionTypes));
+        tasks.Add(context.AddRangeAsync(manufacturers));
+        tasks.Add(context.AddRangeAsync(models));
+        tasks.Add(context.AddRangeAsync(inspectionStatuses));
+        tasks.Add(context.AddRangeAsync(deviceStatuses));
+        tasks.Add(context.AddRangeAsync());
+        await Task.WhenAll(tasks);
+        await context.SaveChangesAsync();
+        // Load init data to initial objects.
+        DeviceStatusesData gpsData = app.ApplicationServices.GetRequiredService<DeviceStatusesData>();
+        gpsData.SetStatuses(deviceStatuses);
+        TransactionStatusesData transactionStatusesData = app.ApplicationServices.GetRequiredService<TransactionStatusesData>();
+        transactionStatusesData.Set(transactionStatuses);
+        BookingStatusesData bookingStatusesData = app.ApplicationServices.GetRequiredService<BookingStatusesData>();
+        bookingStatusesData.Set(bookingStatuses);
+        UserRolesData userRolesData = app.ApplicationServices.GetRequiredService<UserRolesData>();
+        userRolesData.Set(userRoles);
+    }
+}